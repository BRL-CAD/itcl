--- conflicted
+++ resolved
@@ -1,9 +1,3 @@
-<<<<<<< HEAD
-2011-10-28  Don Porter  <dgp@Users.sourceforge.net>
-
-	* generic/itcl.h:
-	* configure, configure.in, Makefile.in: Bump version to 4.0b8
-=======
 2011-11-07  Jan Nijtmans  <nijtmans@users.sourceforge.net>
 
 	* tools/genStubs.tcl:  Make stub table symbols and pointers const
@@ -23,7 +17,11 @@
 	* generic/itclDecls.h:    (regenerated)
 	* generic/itclIntDecls.h:
 	* generic/itclStubInit.c:
->>>>>>> 40af9a1b
+
+2011-10-28  Don Porter  <dgp@Users.sourceforge.net>
+
+	* generic/itcl.h:
+	* configure, configure.in, Makefile.in: Bump version to 4.0b8
 
 2011-10-20  Jan Nijtmans  <nijtmans@users.sourceforge.net>
 
