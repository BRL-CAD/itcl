--- conflicted
+++ resolved
@@ -750,11 +750,7 @@
     set CAPName [string toupper $name]
 
     if {[info exists hooks($name)]} {
-<<<<<<< HEAD
  	append text "\nstatic const ${capName}StubHooks ${name}StubHooks = \{\n"
-=======
-	append text "\nstatic const ${capName}StubHooks ${name}StubHooks = \{\n"
->>>>>>> 6b95ea85
 	set sep "    "
 	foreach sub $hooks($name) {
 	    append text $sep "&${sub}Stubs"
