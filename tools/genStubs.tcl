# genStubs.tcl --
#
#	This script generates a set of stub files for a given
#	interface.  
#	
#
# Copyright (c) 1998-1999 by Scriptics Corporation.
# See the file "license.terms" for information on usage and redistribution
# of this file, and for a DISCLAIMER OF ALL WARRANTIES.
# 
# SOURCE: tcl/tools/genStubs.tcl, revision 1.17
#
# CHANGES: 
#	+ Don't use _ANSI_ARGS_ macro
#	+ Remove xxx_TCL_DECLARED #ifdeffery
#	+ Use application-defined storage class specifier instead of "EXTERN"
#	+ Add "epoch" and "revision" fields to stubs table record
#	+ Remove dead code related to USE_*_STUB_PROCS (emitStubs, makeStub)
#	+ Second argument to "declare" is used as a status guard
#	  instead of a platform guard.
#	+ Use void (*reserved$i)(void) = 0 instead of void *reserved$i = NULL
#	  for unused stub entries, in case pointer-to-function and 
#	  pointer-to-object are different sizes.
#	+ Allow trailing semicolon in function declarations
#	+ stubs table is const-qualified
#

package require Tcl 8

namespace eval genStubs {
    # libraryName --
    #
    #	The name of the entire library.  This value is used to compute
    #	the USE_*_STUBS macro, the name of the init file, and others.

    variable libraryName "UNKNOWN"

    # interfaces --
    #
    #	An array indexed by interface name that is used to maintain
    #   the set of valid interfaces.  The value is empty.

    array set interfaces {}

    # curName --
    #
    #	The name of the interface currently being defined.

    variable curName "UNKNOWN"

    # scspec --
    #
    #	Storage class specifier for external function declarations.
    #	Normally "extern", may be set to something like XYZAPI
    #
    variable scspec "extern"

    # epoch, revision --
    #
    #	The epoch and revision numbers of the interface currently being defined.
    #   (@@@TODO: should be an array mapping interface names -> numbers)
    #

    variable epoch 0
    variable revision 0

    # hooks --
    #
    #	An array indexed by interface name that contains the set of
    #	subinterfaces that should be defined for a given interface.

    array set hooks {}

    # stubs --
    #
    #	This three dimensional array is indexed first by interface name,
    #	second by field name, and third by a numeric offset or the
    #	constant "lastNum".  The lastNum entry contains the largest
    #	numeric offset used for a given interface.
    #
    #	Field "decl,$i" contains the C function specification that
    #	should be used for the given entry in the stub table.  The spec
    #	consists of a list in the form returned by parseDecl.
    #   Other fields TBD later.

    array set stubs {}

    # outDir --
    #
    #	The directory where the generated files should be placed.

    variable outDir .
}

# genStubs::library --
#
#	This function is used in the declarations file to set the name
#	of the library that the interfaces are associated with (e.g. "tcl").
#	This value will be used to define the inline conditional macro.
#
# Arguments:
#	name	The library name.
#
# Results:
#	None.

proc genStubs::library {name} {
    variable libraryName $name
}

# genStubs::interface --
#
#	This function is used in the declarations file to set the name
#	of the interface currently being defined.
#
# Arguments:
#	name	The name of the interface.
#
# Results:
#	None.

proc genStubs::interface {name} {
    variable curName $name
    variable interfaces
    variable stubs

    set interfaces($name) {}
    set stubs($name,lastNum) 0
    return
}

# genStubs::scspec --
#
#	Define the storage class macro used for external function declarations.
#	Typically, this will be a macro like XYZAPI or EXTERN that
#	expands to either DLLIMPORT or DLLEXPORT, depending on whether
#	-DBUILD_XYZ has been set.
#
proc genStubs::scspec {value} {
    variable scspec $value
}

# genStubs::epoch --
#
#	Define the epoch number for this library.  The epoch
#	should be incrememented when a release is made that
#	contains incompatible changes to the public API.
#
proc genStubs::epoch {value} {
    variable epoch $value
}

# genStubs::hooks --
#
#	This function defines the subinterface hooks for the current
#	interface.
#
# Arguments:
#	names	The ordered list of interfaces that are reachable through the
#		hook vector.
#
# Results:
#	None.

proc genStubs::hooks {names} {
    variable curName
    variable hooks

    set hooks($curName) $names
    return
}

# genStubs::declare --
#
#	This function is used in the declarations file to declare a new
#	interface entry.
#
# Arguments:
#	index		The index number of the interface.
#	status  	Status of the interface: one of "current",
#		  	"deprecated", or "obsolete".
#	decl		The C function declaration, or {} for an undefined
#			entry.
#
proc genStubs::declare {args} {
    variable stubs
    variable curName
    variable revision

    incr revision
    if {[llength $args] == 2} {
	lassign $args index decl
	set status current
    } elseif {[llength $args] == 3} {
	lassign $args index status decl
    } else {
	puts stderr "wrong # args: declare $args"
	return
    }

    # Check for duplicate declarations, then add the declaration and
    # bump the lastNum counter if necessary.

    if {[info exists stubs($curName,decl,$index)]} {
	puts stderr "Duplicate entry: $index"
    }
    regsub -all "\[ \t\n\]+" [string trim $decl] " " decl
    set decl [parseDecl $decl]

    set stubs($curName,status,$index) $status
    set stubs($curName,decl,$index) $decl

    if {$index > $stubs($curName,lastNum)} {
	set stubs($curName,lastNum) $index
    }

    return
}

# genStubs::rewriteFile --
#
#	This function replaces the machine generated portion of the
#	specified file with new contents.  It looks for the !BEGIN! and
#	!END! comments to determine where to place the new text.
#
# Arguments:
#	file	The name of the file to modify.
#	text	The new text to place in the file.
#
# Results:
#	None.

proc genStubs::rewriteFile {file text} {
    if {![file exists $file]} {
	puts stderr "Cannot find file: $file"
	return
    }
    set in [open ${file} r]
    set out [open ${file}.new w]
    fconfigure $out -translation lf

    while {![eof $in]} {
	set line [gets $in]
	if {[string match "*!BEGIN!*" $line]} {
	    break
	}
	puts $out $line
    }
    puts $out "/* !BEGIN!: Do not edit below this line. */"
    puts $out $text
    while {![eof $in]} {
	set line [gets $in]
	if {[string match "*!END!*" $line]} {
	    break
	}
    }
    puts $out "/* !END!: Do not edit above this line. */"
    puts -nonewline $out [read $in]
    close $in
    close $out
    file rename -force ${file}.new ${file}
    return
}

# genStubs::addPlatformGuard --
#
#	Wrap a string inside a platform #ifdef.
#
# Arguments:
#	plat	Platform to test.
#
# Results:
#	Returns the original text inside an appropriate #ifdef.

proc genStubs::addPlatformGuard {plat text} {
    switch $plat {
	win {
	    return "#ifdef __WIN32__\n${text}#endif /* __WIN32__ */\n"
	}
	unix {
	    return "#if !defined(__WIN32__) /* UNIX */\n${text}#endif /* UNIX */\n"
	}		    
	macosx {
	    return "#ifdef MAC_OSX_TCL\n${text}#endif /* MAC_OSX_TCL */\n"
	}
	aqua {
	    return "#ifdef MAC_OSX_TK\n${text}#endif /* MAC_OSX_TK */\n"
	}
	x11 {
	    return "#if !(defined(__WIN32__) || defined(MAC_OSX_TK)) /* X11 */\n${text}#endif /* X11 */\n"
	}
    }
    return "$text"
}

# genStubs::emitSlots --
#
#	Generate the stub table slots for the given interface.
#
# Arguments:
#	name	The name of the interface being emitted.
#	textVar	The variable to use for output.
#
# Results:
#	None.

proc genStubs::emitSlots {name textVar} {
    upvar $textVar text
    forAllStubs $name makeSlot noGuard text {"    void (*reserved$i)(void);\n"}
    return
}

# genStubs::parseDecl --
#
#	Parse a C function declaration into its component parts.
#
# Arguments:
#	decl	The function declaration.
#
# Results:
#	Returns a list of the form {returnType name args}.  The args
#	element consists of a list of type/name pairs, or a single
#	element "void".  If the function declaration is malformed
#	then an error is displayed and the return value is {}.

proc genStubs::parseDecl {decl} {
    if {![regexp {^(.*)\((.*)\);?$} $decl all prefix args]} {
	puts stderr "Malformed declaration: $decl"
	return
    }
    set prefix [string trim $prefix]
    if {![regexp {^(.+[ ][*]*)([^ *]+)$} $prefix all rtype fname]} {
	puts stderr "Bad return type: $decl"
	return
    }
    set rtype [string trim $rtype]
    foreach arg [split $args ,] {
	lappend argList [string trim $arg]
    }
    if {![string compare [lindex $argList end] "..."]} {
	if {[llength $argList] != 2} {
	    puts stderr "Only one argument is allowed in varargs form: $decl"
	}
	set arg [parseArg [lindex $argList 0]]
	if {$arg == "" || ([llength $arg] != 2)} {
	    puts stderr "Bad argument: '[lindex $argList 0]' in '$decl'"
	    return
	}
	set args [list TCL_VARARGS $arg]
    } else {
	set args {}
	foreach arg $argList {
	    set argInfo [parseArg $arg]
	    if {![string compare $argInfo "void"]} {
		lappend args "void"
		break
	    } elseif {[llength $argInfo] == 2 || [llength $argInfo] == 3} {
		lappend args $argInfo
	    } else {
		puts stderr "Bad argument: '$arg' in '$decl'"
		return
	    }
	}
    }
    return [list $rtype $fname $args]
}

# genStubs::parseArg --
#
#	This function parses a function argument into a type and name.
#
# Arguments:
#	arg	The argument to parse.
#
# Results:
#	Returns a list of type and name with an optional third array
#	indicator.  If the argument is malformed, returns "".

proc genStubs::parseArg {arg} {
    if {![regexp {^(.+[ ][*]*)([^][ *]+)(\[\])?$} $arg all type name array]} {
	if {$arg == "void"} {
	    return $arg
	} else {
	    return
	}
    }
    set result [list [string trim $type] $name]
    if {$array != ""} {
	lappend result $array
    }
    return $result
}

# genStubs::makeDecl --
#
#	Generate the prototype for a function.
#
# Arguments:
#	name	The interface name.
#	decl	The function declaration.
#	index	The slot index for this function.
#
# Results:
#	Returns the formatted declaration string.

proc genStubs::makeDecl {name decl index} {
    variable scspec

    lassign $decl rtype fname args

    append text "/* $index */\n"
    set line "$scspec $rtype"
    set count [expr {2 - ([string length $line] / 8)}]
    append line [string range "\t\t\t" 0 $count]
    set pad [expr {24 - [string length $line]}]
    if {$pad <= 0} {
	append line " "
	set pad 0
    }
    append line $fname

    set arg1 [lindex $args 0]
    switch -exact $arg1 {
	void {
	    append line "(void)"
	}
	TCL_VARARGS {
	    set arg [lindex $args 1]
	    append line "TCL_VARARGS([lindex $arg 0],[lindex $arg 1])"
	}
	default {
	    set sep "("
	    foreach arg $args {
		append line $sep
		set next {}
		append next [lindex $arg 0]
		if {[string index $next end] ne "*"} {
		    append next " "
		}
		append next [lindex $arg 1] [lindex $arg 2]
		if {[string length $line] + [string length $next] \
			+ $pad > 76} {
		    append text [string trimright $line] \n
		    set line "\t\t\t\t"
		    set pad 28
		}
		append line $next
		set sep ", "
	    }
	    append line ")"
	}
    }
    append text $line
    
    append text ";\n"
    return $text
}

# genStubs::makeMacro --
#
#	Generate the inline macro for a function.
#
# Arguments:
#	name	The interface name.
#	decl	The function declaration.
#	index	The slot index for this function.
#
# Results:
#	Returns the formatted macro definition.

proc genStubs::makeMacro {name decl index} {
    lassign $decl rtype fname args

    set lfname [string tolower [string index $fname 0]]
    append lfname [string range $fname 1 end]

    set text "#define $fname \\\n\t("
    set arg1 [lindex $args 0]
    set argList ""
    switch -exact $arg1 {
	void {
	    set argList "()"
	}
	TCL_VARARGS {
	}
	default {
	    set sep "("
	    foreach arg $args {
		append argList $sep [lindex $arg 1]
		set sep ", "
	    }
	    append argList ")"
	}
    }
    append text "${name}StubsPtr->$lfname)"
    append text " /* $index */\n"
    return $text
}

# genStubs::makeSlot --
#
#	Generate the stub table entry for a function.
#
# Arguments:
#	name	The interface name.
#	decl	The function declaration.
#	index	The slot index for this function.
#
# Results:
#	Returns the formatted table entry.

proc genStubs::makeSlot {name decl index} {
    lassign $decl rtype fname args

    set lfname [string tolower [string index $fname 0]]
    append lfname [string range $fname 1 end]

    set text "    "
    append text $rtype " (*" $lfname ") "

    set arg1 [lindex $args 0]
    switch -exact $arg1 {
	void {
	    append text "(void)"
	}
	TCL_VARARGS {
	    set arg [lindex $args 1]
	    append text "TCL_VARARGS([lindex $arg 0],[lindex $arg 1])"
	}
	default {
	    set sep "("
	    foreach arg $args {
		append text $sep [lindex $arg 0]
		if {[string index $text end] ne "*"} {
		    append text " "
		}
		append text [lindex $arg 1] [lindex $arg 2]
		set sep ", "
	    }
	    append text ")"
	}
    }

    append text "; /* $index */\n"
    return $text
}

# genStubs::makeInit --
#
#	Generate the prototype for a function.
#
# Arguments:
#	name	The interface name.
#	decl	The function declaration.
#	index	The slot index for this function.
#
# Results:
#	Returns the formatted declaration string.

proc genStubs::makeInit {name decl index} {
    append text "    " [lindex $decl 1] ", /* " $index " */\n"
    return $text
}

# genStubs::forAllStubs --
#
#	This function iterates over all of the slots and invokes
#	a callback for each slot.  The result of the callback is then
#	placed inside appropriate guards.
#
# Arguments:
#	name		The interface name.
#	slotProc	The proc to invoke to handle the slot.  It will
#			have the interface name, the declaration,  and
#			the index appended.
#	guardProc	The proc to invoke to add guards.  It will have
#		        the slot status and text appended.
#	textVar		The variable to use for output.
#	skipString	The string to emit if a slot is skipped.  This
#			string will be subst'ed in the loop so "$i" can
#			be used to substitute the index value.
#
# Results:
#	None.

proc genStubs::forAllStubs {name slotProc guardProc textVar
	{skipString {"/* Slot $i is reserved */\n"}}} {
    variable stubs
    upvar $textVar text

    set lastNum $stubs($name,lastNum)

    for {set i 0} {$i <= $lastNum} {incr i} {
	if {[info exists stubs($name,decl,$i)]} {
	    append text [$guardProc $stubs($name,status,$i) \
	    			[$slotProc $name $stubs($name,decl,$i) $i]]
	} else {
	    eval {append text} $skipString
	}
    }
}

proc genStubs::noGuard  {status text} { return $text }

proc genStubs::addGuard {status text} {
    variable libraryName
    set upName [string toupper $libraryName]

    switch -- $status {
	current	{ 
	    # No change
	}
	deprecated {
	    set text [ifdeffed "${upName}_DEPRECATED" $text]
	}
	obsolete {
	    set text ""
	}
	default {
	    puts stderr "Unrecognized status code $status"
	}
    }
    return $text 
}

proc genStubs::ifdeffed {macro text} {
    join [list "#ifdef $macro" $text "#endif" ""] \n
}

# genStubs::emitDeclarations --
#
#	This function emits the function declarations for this interface.
#
# Arguments:
#	name	The interface name.
#	textVar	The variable to use for output.
#
# Results:
#	None.

proc genStubs::emitDeclarations {name textVar} {
    upvar $textVar text

    append text "\n/*\n * Exported function declarations:\n */\n\n"
    forAllStubs $name makeDecl noGuard text
    return
}

# genStubs::emitMacros --
#
#	This function emits the inline macros for an interface.
#
# Arguments:
#	name	The name of the interface being emitted.
#	textVar	The variable to use for output.
#
# Results:
#	None.

proc genStubs::emitMacros {name textVar} {
    variable libraryName
    upvar $textVar text

    set upName [string toupper $libraryName]
    append text "\n#if defined(USE_${upName}_STUBS)\n"
    append text "\n/*\n * Inline function declarations:\n */\n\n"

    forAllStubs $name makeMacro addGuard text

    append text "\n#endif /* defined(USE_${upName}_STUBS) */\n"
    return
}

# genStubs::emitHeader --
#
#	This function emits the body of the <name>Decls.h file for
#	the specified interface.
#
# Arguments:
#	name	The name of the interface being emitted.
#
# Results:
#	None.

proc genStubs::emitHeader {name} {
    variable outDir
    variable hooks
    variable epoch
    variable revision
    variable scspec

    set capName [string toupper [string index $name 0]]
    append capName [string range $name 1 end]

    set CAPName [string toupper $name]
    append text "\n"
    append text "#define ${CAPName}_STUBS_EPOCH $epoch\n"
    append text "#define ${CAPName}_STUBS_REVISION $revision\n"

    emitDeclarations $name text

    if {[info exists hooks($name)]} {
	append text "\ntypedef struct ${capName}StubHooks {\n"
	foreach hook $hooks($name) {
	    set capHook [string toupper [string index $hook 0]]
	    append capHook [string range $hook 1 end]
	    append text "    const struct ${capHook}Stubs *${hook}Stubs;\n"
	}
	append text "} ${capName}StubHooks;\n"
    }
    append text "\ntypedef struct ${capName}Stubs {\n"
    append text "    int magic;\n"
    append text "    int epoch;\n"
    append text "    int revision;\n"
    append text "    const struct ${capName}StubHooks *hooks;\n\n"

    emitSlots $name text

    append text "} ${capName}Stubs;\n\n"

<<<<<<< HEAD
    append text "\n#ifdef __cplusplus\nextern \"C\" {\n#endif\n"
    append text "${scspec} const ${capName}Stubs *${name}StubsPtr;\n"
=======
    append text "#ifdef __cplusplus\nextern \"C\" {\n#endif\n"
    append text "extern const ${capName}Stubs *${name}StubsPtr;\n"
>>>>>>> 002a269c
    append text "#ifdef __cplusplus\n}\n#endif\n"

    emitMacros $name text

    rewriteFile [file join $outDir ${name}Decls.h] $text
    return
}

# genStubs::emitInit --
#
#	Generate the table initializers for an interface.
#
# Arguments:
#	name		The name of the interface to initialize.
#	textVar		The variable to use for output.
#
# Results:
#	Returns the formatted output.

proc genStubs::emitInit {name textVar} {
    variable hooks
    variable interfaces
    variable epoch
    upvar $textVar text
    set root 1

    set capName [string toupper [string index $name 0]]
    append capName [string range $name 1 end]
    set CAPName [string toupper $name]

    if {[info exists hooks($name)]} {
 	append text "\nstatic const ${capName}StubHooks ${name}StubHooks = \{\n"
	set sep "    "
	foreach sub $hooks($name) {
	    append text $sep "&${sub}Stubs"
	    set sep ",\n    "
	}
	append text "\n\};\n"
    }
    foreach intf [array names interfaces] {
	if {[info exists hooks($intf)]} {
	    if {[lsearch -exact $hooks($intf) $name] >= 0} {
		set root 0
		break
	    }
	}
    }

    append text "\n"
    if {!$root} {
	append text "static "
    }
    append text "const ${capName}Stubs ${name}Stubs = \{\n"
    append text "    TCL_STUB_MAGIC,\n"
    append text "    ${CAPName}_STUBS_EPOCH,\n"
    append text "    ${CAPName}_STUBS_REVISION,\n"
    if {[info exists hooks($name)]} {
	append text "    &${name}StubHooks,\n"
    } else {
	append text "    0,\n"
    }

    forAllStubs $name makeInit noGuard text {"    0, /* $i */\n"}

    append text "\};\n"
    return
}

# genStubs::emitInits --
#
#	This function emits the body of the <name>StubInit.c file for
#	the specified interface.
#
# Arguments:
#	name	The name of the interface being emitted.
#
# Results:
#	None.

proc genStubs::emitInits {} {
    variable hooks
    variable outDir
    variable libraryName
    variable interfaces

    # Assuming that dependencies only go one level deep, we need to emit
    # all of the leaves first to avoid needing forward declarations.

    set leaves {}
    set roots {}
    foreach name [lsort [array names interfaces]] {
	if {[info exists hooks($name)]} {
	    lappend roots $name
	} else {
	    lappend leaves $name
	}
    }
    foreach name $leaves {
	emitInit $name text
    }
    foreach name $roots {
	emitInit $name text
    }

    rewriteFile [file join $outDir ${libraryName}StubInit.c] $text
}

# genStubs::init --
#
#	This is the main entry point.
#
# Arguments:
#	None.
#
# Results:
#	None.

proc genStubs::init {} {
    global argv argv0
    variable outDir
    variable interfaces

    if {[llength $argv] < 2} {
	puts stderr "usage: $argv0 outDir declFile ?declFile...?"
	exit 1
    }

    set outDir [lindex $argv 0]

    foreach file [lrange $argv 1 end] {
	source $file
    }

    foreach name [lsort [array names interfaces]] {
	puts "Emitting $name"
	emitHeader $name
    }

    emitInits
}

# lassign --
#
#	This function emulates the TclX lassign command.
#
# Arguments:
#	valueList	A list containing the values to be assigned.
#	args		The list of variables to be assigned.
#
# Results:
#	Returns any values that were not assigned to variables.

if {[string length [namespace which lassign]] == 0} {
    proc lassign {valueList args} {
	if {[llength $args] == 0} {
	    error "wrong # args: should be \"lassign list varName ?varName ...?\""
	}
	uplevel [list foreach $args $valueList {break}]
	return [lrange $valueList [llength $args] end]
    }
}

genStubs::init<|MERGE_RESOLUTION|>--- conflicted
+++ resolved
@@ -718,13 +718,8 @@
 
     append text "} ${capName}Stubs;\n\n"
 
-<<<<<<< HEAD
-    append text "\n#ifdef __cplusplus\nextern \"C\" {\n#endif\n"
+    append text "#ifdef __cplusplus\nextern \"C\" {\n#endif\n"
     append text "${scspec} const ${capName}Stubs *${name}StubsPtr;\n"
-=======
-    append text "#ifdef __cplusplus\nextern \"C\" {\n#endif\n"
-    append text "extern const ${capName}Stubs *${name}StubsPtr;\n"
->>>>>>> 002a269c
     append text "#ifdef __cplusplus\n}\n#endif\n"
 
     emitMacros $name text
