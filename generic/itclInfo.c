--- conflicted
+++ resolved
@@ -1297,11 +1297,7 @@
 
     static const char *options[] = {
         "-config", "-init", "-name", "-protection", "-type",
-<<<<<<< HEAD
-        "-value", "-scope", (char*)NULL
-=======
-        "-value", NULL
->>>>>>> fe6d8c0e
+        "-value", "-scope", NULL
     };
     enum BIvIdx {
         BIvConfigIdx, BIvInitIdx, BIvNameIdx, BIvProtectIdx,
