--- conflicted
+++ resolved
@@ -1836,18 +1836,9 @@
      */
     contextIclsPtr = NULL;
     if (Itcl_GetContext(interp, &contextIclsPtr, &contextIoPtr) != TCL_OK) {
-<<<<<<< HEAD
-	/* This likely cannot happen */
-        name = Tcl_GetString(objv[0]);
-        Tcl_AppendStringsToObj(Tcl_GetObjResult(interp),
-            "\nget info like this instead: ",
-            "\n  namespace eval className { info args", name, "... }",
-            (char*)NULL);
-=======
 	Tcl_SetObjResult(interp, Tcl_NewStringObj(
             "\nget info like this instead: "
             "\n  namespace eval className { info args ... }", -1));
->>>>>>> 6f8e69c4
         return TCL_ERROR;
     }
     if (contextIoPtr != NULL) {
