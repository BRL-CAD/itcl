/*
 * ------------------------------------------------------------------------
 *      PACKAGE:  [incr Tcl]
 *  DESCRIPTION:  Object-Oriented Extensions to Tcl
 *
 *  [incr Tcl] provides object-oriented extensions to Tcl, much as
 *  C++ provides object-oriented extensions to C.  It provides a means
 *  of encapsulating related procedures together with their shared data
 *  in a local namespace that is hidden from the outside world.  It
 *  promotes code re-use through inheritance.  More than anything else,
 *  it encourages better organization of Tcl applications through the
 *  object-oriented paradigm, leading to code that is easier to
 *  understand and maintain.
 *
 *  These procedures handle commands available within a class scope.
 *  In [incr Tcl], the term "method" is used for a procedure that has
 *  access to object-specific data, while the term "proc" is used for
 *  a procedure that has access only to common class data.
 *
 * ========================================================================
 *  AUTHOR:  Michael J. McLennan
 *           Bell Labs Innovations for Lucent Technologies
 *           mmclennan@lucent.com
 *           http://www.tcltk.com/itcl
 * ========================================================================
 *           Copyright (c) 1993-1998  Lucent Technologies, Inc.
 * ------------------------------------------------------------------------
 * See the file "license.terms" for information on usage and redistribution
 * of this file, and for a DISCLAIMER OF ALL WARRANTIES.
 */
#include "itclInt.h"

/*
 *  FORWARD DECLARATIONS
 */
static int ItclParseConfig _ANSI_ARGS_((Tcl_Interp *interp,
    int objc, Tcl_Obj *CONST objv[], ItclObject *contextObj,
    int *rargc, ItclVarDefn ***rvars, char ***rvals));

static int ItclHandleConfig _ANSI_ARGS_((Tcl_Interp *interp,
    int argc, ItclVarDefn **vars, char **vals, ItclObject *contextObj));

static void ItclReleaseMethod (ClientData cdata);

/*
 * ------------------------------------------------------------------------
 *  Itcl_BodyCmd()
 *
 *  Invoked by Tcl whenever the user issues an "itcl::body" command to
 *  define or redefine the implementation for a class method/proc.
 *  Handles the following syntax:
 *
 *    itcl::body <class>::<func> <arglist> <body>
 *
 *  Looks for an existing class member function with the name <func>,
 *  and if found, tries to assign the implementation.  If an argument
 *  list was specified in the original declaration, it must match
 *  <arglist> or an error is flagged.  If <body> has the form "@name"
 *  then it is treated as a reference to a C handling procedure;
 *  otherwise, it is taken as a body of Tcl statements.
 *
 *  Returns TCL_OK/TCL_ERROR to indicate success/failure.
 * ------------------------------------------------------------------------
 */
/* ARGSUSED */
int
Itcl_BodyCmd(dummy, interp, objc, objv)
    ClientData dummy;        /* unused */
    Tcl_Interp *interp;      /* current interpreter */
    int objc;                /* number of arguments */
    Tcl_Obj *CONST objv[];   /* argument objects */
{
    int status = TCL_OK;

    char *head, *tail, *token, *arglist, *body;
    ItclClass *cdefn;
    ItclMemberFunc *mfunc;
    Tcl_HashEntry *entry;
    Tcl_DString buffer;

    if (objc != 4) {
        token = Tcl_GetStringFromObj(objv[0], (int*)NULL);
        Tcl_AppendResult(interp,
            "wrong # args: should be \"",
            token, " class::func arglist body\"",
            (char*)NULL);
        return TCL_ERROR;
    }

    /*
     *  Parse the member name "namesp::namesp::class::func".
     *  Make sure that a class name was specified, and that the
     *  class exists.
     */
    token = Tcl_GetStringFromObj(objv[1], (int*)NULL);
    Itcl_ParseNamespPath(token, &buffer, &head, &tail);

    if (!head || *head == '\0') {
        Tcl_AppendResult(interp,
            "missing class specifier for body declaration \"", token, "\"",
            (char*)NULL);
        status = TCL_ERROR;
        goto bodyCmdDone;
    }

    cdefn = Itcl_FindClass(interp, head, /* autoload */ 1);
    if (cdefn == NULL) {
        status = TCL_ERROR;
        goto bodyCmdDone;
    }

    /*
     *  Find the function and try to change its implementation.
     *  Note that command resolution table contains *all* functions,
     *  even those in a base class.  Make sure that the class
     *  containing the method definition is the requested class.
     */

    mfunc = NULL;
    entry = Tcl_FindHashEntry(&cdefn->resolveCmds, tail);
    if (entry) {
        mfunc = (ItclMemberFunc*)Tcl_GetHashValue(entry);
        if (mfunc->member->classDefn != cdefn) {
            mfunc = NULL;
        }
    }

    if (mfunc == NULL) {
        Tcl_AppendResult(interp,
            "function \"", tail, "\" is not defined in class \"",
            cdefn->fullname, "\"",
            (char*)NULL);
        status = TCL_ERROR;
        goto bodyCmdDone;
    }

    arglist = Tcl_GetStringFromObj(objv[2], (int*)NULL);
    body    = Tcl_GetStringFromObj(objv[3], (int*)NULL);

    if (Itcl_ChangeMemberFunc(interp, mfunc, arglist, body) != TCL_OK) {
        status = TCL_ERROR;
        goto bodyCmdDone;
    }

bodyCmdDone:
    Tcl_DStringFree(&buffer);
    return status;
}


/*
 * ------------------------------------------------------------------------
 *  Itcl_ConfigBodyCmd()
 *
 *  Invoked by Tcl whenever the user issues an "itcl::configbody" command
 *  to define or redefine the configuration code associated with a
 *  public variable.  Handles the following syntax:
 *
 *    itcl::configbody <class>::<publicVar> <body>
 *
 *  Looks for an existing public variable with the name <publicVar>,
 *  and if found, tries to assign the implementation.  If <body> has
 *  the form "@name" then it is treated as a reference to a C handling
 *  procedure; otherwise, it is taken as a body of Tcl statements.
 *
 *  Returns TCL_OK/TCL_ERROR to indicate success/failure.
 * ------------------------------------------------------------------------
 */
/* ARGSUSED */
int
Itcl_ConfigBodyCmd(dummy, interp, objc, objv)
    ClientData dummy;        /* unused */
    Tcl_Interp *interp;      /* current interpreter */
    int objc;                /* number of arguments */
    Tcl_Obj *CONST objv[];   /* argument objects */
{
    int status = TCL_OK;

    char *head, *tail, *token;
    Tcl_DString buffer;
    ItclClass *cdefn;
    ItclVarLookup *vlookup;
    ItclMember *member;
    ItclMemberCode *mcode;
    Tcl_HashEntry *entry;

    if (objc != 3) {
        Tcl_WrongNumArgs(interp, 1, objv, "class::option body");
        return TCL_ERROR;
    }

    /*
     *  Parse the member name "namesp::namesp::class::option".
     *  Make sure that a class name was specified, and that the
     *  class exists.
     */
    token = Tcl_GetStringFromObj(objv[1], (int*)NULL);
    Itcl_ParseNamespPath(token, &buffer, &head, &tail);

    if (!head || *head == '\0') {
        Tcl_AppendResult(interp,
            "missing class specifier for body declaration \"", token, "\"",
            (char*)NULL);
        status = TCL_ERROR;
        goto configBodyCmdDone;
    }

    cdefn = Itcl_FindClass(interp, head, /* autoload */ 1);
    if (cdefn == NULL) {
        status = TCL_ERROR;
        goto configBodyCmdDone;
    }

    /*
     *  Find the variable and change its implementation.
     *  Note that variable resolution table has *all* variables,
     *  even those in a base class.  Make sure that the class
     *  containing the variable definition is the requested class.
     */
    vlookup = NULL;
    entry = Tcl_FindHashEntry(&cdefn->resolveVars, tail);
    if (entry) {
        vlookup = (ItclVarLookup*)Tcl_GetHashValue(entry);
        if (vlookup->vdefn->member->classDefn != cdefn) {
            vlookup = NULL;
        }
    }

    if (vlookup == NULL) {
        Tcl_AppendResult(interp,
            "option \"", tail, "\" is not defined in class \"",
            cdefn->fullname, "\"",
            (char*)NULL);
        status = TCL_ERROR;
        goto configBodyCmdDone;
    }
    member = vlookup->vdefn->member;

    if (member->protection != ITCL_PUBLIC) {
        Tcl_AppendResult(interp,
            "option \"", member->fullname,
            "\" is not a public configuration option",
            (char*)NULL);
        status = TCL_ERROR;
        goto configBodyCmdDone;
    }

    token = Tcl_GetStringFromObj(objv[2], (int*)NULL);

    if (Itcl_CreateMemberCode(interp, cdefn, (char*)NULL, token,
        &mcode) != TCL_OK) {

        status = TCL_ERROR;
        goto configBodyCmdDone;
    }

    Itcl_PreserveData((ClientData)mcode);
    Itcl_EventuallyFree((ClientData)mcode, (Tcl_FreeProc*) Itcl_DeleteMemberCode);

    if (member->code) {
        Itcl_ReleaseData((ClientData)member->code);
    }
    member->code = mcode;

configBodyCmdDone:
    Tcl_DStringFree(&buffer);
    return status;
}


/*
 * ------------------------------------------------------------------------
 *  Itcl_CreateMethod()
 *
 *  Installs a method into the namespace associated with a class.
 *  If another command with the same name is already installed, then
 *  it is overwritten.
 *
 *  Returns TCL_OK on success, or TCL_ERROR (along with an error message
 *  in the specified interp) if anything goes wrong.
 * ------------------------------------------------------------------------
 */
int
Itcl_CreateMethod(interp, cdefn, name, arglist, body)
    Tcl_Interp* interp;  /* interpreter managing this action */
    ItclClass *cdefn;    /* class definition */
    CONST char* name;    /* name of new method */
    CONST char* arglist; /* space-separated list of arg names */
    CONST char* body;    /* body of commands for the method */
{
    ItclMemberFunc *mfunc;
    Tcl_DString buffer;

    /*
     *  Make sure that the method name does not contain anything
     *  goofy like a "::" scope qualifier.
     */
    if (strstr(name,"::")) {
        Tcl_AppendResult(interp,
            "bad method name \"", name, "\"",
            (char*)NULL);
        return TCL_ERROR;
    }

    /*
     *  Create the method definition.
     */
    if (Itcl_CreateMemberFunc(interp, cdefn, name, arglist, body, &mfunc)
        != TCL_OK) {
        return TCL_ERROR;
    }

    /*
     *  Build a fully-qualified name for the method, and install
     *  the command handler.
     */
    Tcl_DStringInit(&buffer);
    Tcl_DStringAppend(&buffer, cdefn->namesp->fullName, -1);
    Tcl_DStringAppend(&buffer, "::", 2);
    Tcl_DStringAppend(&buffer, name, -1);
    name = Tcl_DStringValue(&buffer);

    Itcl_PreserveData((ClientData)mfunc);
<<<<<<< HEAD
    mfunc->accessCmd = Tcl_CreateObjCommand(interp, name,
	Itcl_ExecMethod, (ClientData)mfunc, Itcl_ReleaseData);
=======
    mfunc->accessCmd = Tcl_CreateObjCommand(interp, (CONST84 char *)name,
	Itcl_ExecMethod, (ClientData)mfunc, ItclReleaseMethod);
>>>>>>> 9e281640

    Tcl_DStringFree(&buffer);
    return TCL_OK;
}


/*
 * ------------------------------------------------------------------------
 *  Itcl_CreateProc()
 *
 *  Installs a class proc into the namespace associated with a class.
 *  If another command with the same name is already installed, then
 *  it is overwritten.  Returns TCL_OK on success, or TCL_ERROR  (along
 *  with an error message in the specified interp) if anything goes
 *  wrong.
 * ------------------------------------------------------------------------
 */
int
Itcl_CreateProc(interp, cdefn, name, arglist, body)
    Tcl_Interp* interp;  /* interpreter managing this action */
    ItclClass *cdefn;    /* class definition */
    CONST char* name;    /* name of new proc */
    CONST char* arglist; /* space-separated list of arg names */
    CONST char* body;    /* body of commands for the proc */
{
    ItclMemberFunc *mfunc;
    Tcl_DString buffer;

    /*
     *  Make sure that the proc name does not contain anything
     *  goofy like a "::" scope qualifier.
     */
    if (strstr(name,"::")) {
        Tcl_AppendResult(interp,
            "bad proc name \"", name, "\"",
            (char*)NULL);
        return TCL_ERROR;
    }

    /*
     *  Create the proc definition.
     */
    if (Itcl_CreateMemberFunc(interp, cdefn, name, arglist, body, &mfunc)
        != TCL_OK) {
        return TCL_ERROR;
    }

    /*
     *  Mark procs as "common".  This distinguishes them from methods.
     */
    mfunc->member->flags |= ITCL_COMMON;

    /*
     *  Build a fully-qualified name for the proc, and install
     *  the command handler.
     */
    Tcl_DStringInit(&buffer);
    Tcl_DStringAppend(&buffer, cdefn->namesp->fullName, -1);
    Tcl_DStringAppend(&buffer, "::", 2);
    Tcl_DStringAppend(&buffer, name, -1);
    name = Tcl_DStringValue(&buffer);

    Itcl_PreserveData((ClientData)mfunc);
<<<<<<< HEAD
    mfunc->accessCmd = Tcl_CreateObjCommand(interp, name,
	Itcl_ExecProc, (ClientData)mfunc, Itcl_ReleaseData);
=======
    mfunc->accessCmd = Tcl_CreateObjCommand(interp, (CONST84 char *)name,
	Itcl_ExecProc, (ClientData)mfunc, ItclReleaseMethod);
>>>>>>> 9e281640

    Tcl_DStringFree(&buffer);
    return TCL_OK;
}


/*
 * ------------------------------------------------------------------------
 *  Itcl_CreateMemberFunc()
 *
 *  Creates the data record representing a member function.  This
 *  includes the argument list and the body of the function.  If the
 *  body is of the form "@name", then it is treated as a label for
 *  a C procedure registered by Itcl_RegisterC().
 *
 *  If any errors are encountered, this procedure returns TCL_ERROR
 *  along with an error message in the interpreter.  Otherwise, it
 *  returns TCL_OK, and "mfuncPtr" returns a pointer to the new
 *  member function.
 * ------------------------------------------------------------------------
 */
int
Itcl_CreateMemberFunc(interp, cdefn, name, arglist, body, mfuncPtr)
    Tcl_Interp* interp;            /* interpreter managing this action */
    ItclClass *cdefn;              /* class definition */
    CONST char* name;              /* name of new member */
    CONST char* arglist;           /* space-separated list of arg names */
    CONST char* body;              /* body of commands for the method */
    ItclMemberFunc** mfuncPtr;     /* returns: pointer to new method defn */
{
    int newEntry;
    ItclMemberFunc *mfunc;
    ItclMemberCode *mcode;
    Tcl_HashEntry *entry;

    /*
     *  Add the member function to the list of functions for
     *  the class.  Make sure that a member function with the
     *  same name doesn't already exist.
     */
    entry = Tcl_CreateHashEntry(&cdefn->functions, name, &newEntry);

    if (!newEntry) {
        Tcl_AppendResult(interp,
            "\"", name, "\" already defined in class \"",
            cdefn->fullname, "\"",
            (char*)NULL);
        return TCL_ERROR;
    }

    /*
     *  Try to create the implementation for this command member.
     */
    if (Itcl_CreateMemberCode(interp, cdefn, arglist, body,
        &mcode) != TCL_OK) {

        Tcl_DeleteHashEntry(entry);
        return TCL_ERROR;
    }
    Itcl_PreserveData((ClientData)mcode);
    Itcl_EventuallyFree((ClientData)mcode, (Tcl_FreeProc*) Itcl_DeleteMemberCode);

    /*
     *  Allocate a member function definition and return.
     */
    mfunc = (ItclMemberFunc*)ckalloc(sizeof(ItclMemberFunc));
    mfunc->member = Itcl_CreateMember(interp, cdefn, name);
    mfunc->member->code = mcode;

    if (mfunc->member->protection == ITCL_DEFAULT_PROTECT) {
        mfunc->member->protection = ITCL_PUBLIC;
    }

    mfunc->arglist   = NULL;
    mfunc->argcount  = 0;
    mfunc->accessCmd = NULL;

    if (arglist) {
        mfunc->member->flags |= ITCL_ARG_SPEC;
    }
    if (mcode->arglist) {
        Itcl_CreateArgList(interp, arglist, &mfunc->argcount, &mfunc->arglist);
    }

    if (strcmp(name,"constructor") == 0) {
        mfunc->member->flags |= ITCL_CONSTRUCTOR;
    }
    if (strcmp(name,"destructor") == 0) {
        mfunc->member->flags |= ITCL_DESTRUCTOR;
    }

    Tcl_SetHashValue(entry, (ClientData)mfunc);
    Itcl_PreserveData((ClientData)mfunc);
    Itcl_EventuallyFree((ClientData)mfunc, (Tcl_FreeProc*) Itcl_DeleteMemberFunc);

    *mfuncPtr = mfunc;
    return TCL_OK;
}


/*
 * ------------------------------------------------------------------------
 *  Itcl_ChangeMemberFunc()
 *
 *  Modifies the data record representing a member function.  This
 *  is usually the body of the function, but can include the argument
 *  list if it was not defined when the member was first created.
 *  If the body is of the form "@name", then it is treated as a label
 *  for a C procedure registered by Itcl_RegisterC().
 *
 *  If any errors are encountered, this procedure returns TCL_ERROR
 *  along with an error message in the interpreter.  Otherwise, it
 *  returns TCL_OK, and "mfuncPtr" returns a pointer to the new
 *  member function.
 * ------------------------------------------------------------------------
 */
int
Itcl_ChangeMemberFunc(interp, mfunc, arglist, body)
    Tcl_Interp* interp;            /* interpreter managing this action */
    ItclMemberFunc* mfunc;         /* command member being changed */
    CONST char* arglist;           /* space-separated list of arg names */
    CONST char* body;              /* body of commands for the method */
{
    ItclMemberCode *mcode = NULL;
    Tcl_Obj *objPtr;

    /*
     *  Try to create the implementation for this command member.
     */
    if (Itcl_CreateMemberCode(interp, mfunc->member->classDefn,
        arglist, body, &mcode) != TCL_OK) {

        return TCL_ERROR;
    }

    /*
     *  If the argument list was defined when the function was
     *  created, compare the arg lists or usage strings to make sure
     *  that the interface is not being redefined.
     */
    if ((mfunc->member->flags & ITCL_ARG_SPEC) != 0 &&
        !Itcl_EquivArgLists(mfunc->arglist, mfunc->argcount,
            mcode->arglist, mcode->argcount)) {

        objPtr = Itcl_ArgList(mfunc->argcount, mfunc->arglist);
        Tcl_IncrRefCount(objPtr);

        Tcl_AppendResult(interp,
            "argument list changed for function \"",
            mfunc->member->fullname, "\": should be \"",
            Tcl_GetStringFromObj(objPtr, (int*)NULL), "\"",
            (char*)NULL);
        Tcl_DecrRefCount(objPtr);

        Itcl_DeleteMemberCode((char*)mcode);
        return TCL_ERROR;
    }

    /*
     *  Free up the old implementation and install the new one.
     */
    Itcl_PreserveData((ClientData)mcode);
    Itcl_EventuallyFree((ClientData)mcode, (Tcl_FreeProc*) Itcl_DeleteMemberCode);

    Itcl_ReleaseData((ClientData)mfunc->member->code);
    mfunc->member->code = mcode;

    return TCL_OK;
}


/*
 * ------------------------------------------------------------------------
 *  Itcl_DeleteMemberFunc()
 *
 *  Destroys all data associated with the given member function definition.
 *  Usually invoked by the interpreter when a member function is deleted.
 * ------------------------------------------------------------------------
 */
void
Itcl_DeleteMemberFunc(cdata)
    CONST char* cdata;  /* pointer to member function definition */
{
    ItclMemberFunc* mfunc = (ItclMemberFunc*)cdata;

    if (mfunc) {
        Itcl_DeleteMember(mfunc->member);

        if (mfunc->arglist) {
            Itcl_DeleteArgList(mfunc->arglist);
        }
        ckfree((char*)mfunc);
    }
}


/*
 * ------------------------------------------------------------------------
 *  Itcl_CreateMemberCode()
 *
 *  Creates the data record representing the implementation behind a
 *  class member function.  This includes the argument list and the body
 *  of the function.  If the body is of the form "@name", then it is
 *  treated as a label for a C procedure registered by Itcl_RegisterC().
 *
 *  The implementation is kept by the member function definition, and
 *  controlled by a preserve/release paradigm.  That way, if it is in
 *  use while it is being redefined, it will stay around long enough
 *  to avoid a core dump.
 *
 *  If any errors are encountered, this procedure returns TCL_ERROR
 *  along with an error message in the interpreter.  Otherwise, it
 *  returns TCL_OK, and "mcodePtr" returns a pointer to the new
 *  implementation.
 * ------------------------------------------------------------------------
 */
int
Itcl_CreateMemberCode(interp, cdefn, arglist, body, mcodePtr)
    Tcl_Interp* interp;            /* interpreter managing this action */
    ItclClass *cdefn;              /* class containing this member */
    CONST char* arglist;           /* space-separated list of arg names */
    CONST char* body;              /* body of commands for the method */
    ItclMemberCode** mcodePtr;     /* returns: pointer to new implementation */
{
    int argc;
    CompiledLocal *args, *localPtr;
    ItclMemberCode *mcode;
    Proc *procPtr;

    /*
     *  Allocate some space to hold the implementation.
     */
    mcode = (ItclMemberCode*)ckalloc(sizeof(ItclMemberCode));
    memset(mcode, 0, sizeof(ItclMemberCode));

    if (arglist) {
        if (Itcl_CreateArgList(interp, arglist, &argc, &args)
            != TCL_OK) {

            Itcl_DeleteMemberCode((char*)mcode);
            return TCL_ERROR;
        }
        mcode->argcount = argc;
        mcode->arglist  = args;
        mcode->flags   |= ITCL_ARG_SPEC;
    } else {
        argc = 0;
        args = NULL;
    }

    /*
     *  Create a standard Tcl Proc representation for this code body.
     *  This is required, since the Tcl compiler looks for a proc
     *  when handling things such as the call frame context and
     *  compiled locals.
     */
    procPtr = (Proc*)ckalloc(sizeof(Proc));
    mcode->procPtr = procPtr;

    procPtr->iPtr = (Interp*)interp;
    procPtr->refCount = 1;
    procPtr->cmdPtr = (Command*)ckalloc(sizeof(Command));
    memset(procPtr->cmdPtr, 0, sizeof(Command));
    procPtr->cmdPtr->nsPtr = (Namespace*)cdefn->namesp;

    if (body) {
        procPtr->bodyPtr = Tcl_NewStringObj(body, -1);
    } else {
        procPtr->bodyPtr = Tcl_NewStringObj("", -1);
        mcode->flags |= ITCL_IMPLEMENT_NONE;
    }
    Tcl_IncrRefCount(procPtr->bodyPtr);

    /*
     *  Plug the argument list into the "compiled locals" list.
     *
     *  NOTE:  The storage for this argument list is owned by
     *    the caller, so although we plug it in here, it is not
     *    our responsibility to free it.
     */
    procPtr->firstLocalPtr = args;
    procPtr->lastLocalPtr = NULL;

    for (localPtr=mcode->arglist; localPtr; localPtr=localPtr->nextPtr) {
        procPtr->lastLocalPtr = localPtr;
    }
    procPtr->numArgs = argc;
    procPtr->numCompiledLocals = argc;

    /*
     *  If the body definition starts with '@', then treat the value
     *  as a symbolic name for a C procedure.
     */
    if (body == NULL) {
        /* No-op */
    }
    else if (*body == '@') {
        Tcl_CmdProc *argCmdProc;
        Tcl_ObjCmdProc *objCmdProc;
        ClientData cdata;

        if (!Itcl_FindC(interp, body+1, &argCmdProc, &objCmdProc, &cdata)) {
            Tcl_AppendResult(interp,
                "no registered C procedure with name \"", body+1, "\"",
                (char*)NULL);
            Itcl_DeleteMemberCode((char*)mcode);
            return TCL_ERROR;
        }

        if (objCmdProc != NULL) {
            mcode->flags |= ITCL_IMPLEMENT_OBJCMD;
            mcode->cfunc.objCmd = objCmdProc;
            mcode->clientData = cdata;
        }
        else if (argCmdProc != NULL) {
            mcode->flags |= ITCL_IMPLEMENT_ARGCMD;
            mcode->cfunc.argCmd = argCmdProc;
            mcode->clientData = cdata;
        }
    }

    /*
     *  Otherwise, treat the body as a chunk of Tcl code.
     */
    else {
        mcode->flags |= ITCL_IMPLEMENT_TCL;
    }

    *mcodePtr = mcode;
    return TCL_OK;
}


/*
 * ------------------------------------------------------------------------
 *  Itcl_DeleteMemberCode()
 *
 *  Destroys all data associated with the given command implementation.
 *  Invoked automatically by Itcl_ReleaseData() when the implementation
 *  is no longer being used.
 * ------------------------------------------------------------------------
 */
void
Itcl_DeleteMemberCode(cdata)
    CONST char* cdata;  /* pointer to member function definition */
{
    ItclMemberCode* mcode = (ItclMemberCode*)cdata;

    /*
     * Free the argument list.  If empty, free the compiled locals, if any.
     */
    if (mcode->arglist) {
        Itcl_DeleteArgList(mcode->arglist);
    } else if (mcode->procPtr && mcode->procPtr->firstLocalPtr) {
	Itcl_DeleteArgList(mcode->procPtr->firstLocalPtr);
    }

    if (mcode->procPtr) {
        ckfree((char*) mcode->procPtr->cmdPtr);

        if (mcode->procPtr->bodyPtr) {
            Tcl_DecrRefCount(mcode->procPtr->bodyPtr);
        }
        ckfree((char*)mcode->procPtr);
    }
    ckfree((char*)mcode);
}


/*
 * ------------------------------------------------------------------------
 *  Itcl_GetMemberCode()
 *
 *  Makes sure that the implementation for an [incr Tcl] code body is
 *  ready to run.  Note that a member function can be declared without
 *  being defined.  The class definition may contain a declaration of
 *  the member function, but its body may be defined in a separate file.
 *  If an undefined function is encountered, this routine automatically
 *  attempts to autoload it.  If the body is implemented via Tcl code,
 *  then it is compiled here as well.
 *
 *  Returns TCL_ERROR (along with an error message in the interpreter)
 *  if an error is encountered, or if the implementation is not defined
 *  and cannot be autoloaded.  Returns TCL_OK if implementation is
 *  ready to use.
 * ------------------------------------------------------------------------
 */
int
Itcl_GetMemberCode(interp, member)
    Tcl_Interp* interp;        /* interpreter managing this action */
    ItclMember* member;        /* member containing code body */
{
    int result;
    ItclMemberCode *mcode = member->code;
    assert(mcode != NULL);

    /*
     *  If the implementation has not yet been defined, try to
     *  autoload it now.
     */

    if (!Itcl_IsMemberCodeImplemented(mcode)) {
        result = Tcl_VarEval(interp, "::auto_load ", member->fullname,
            (char*)NULL);
        if (result != TCL_OK) {
            char msg[256];
            sprintf(msg, "\n    (while autoloading code for \"%.100s\")",
                member->fullname);
            Tcl_AddErrorInfo(interp, msg);
            return result;
        }
        Tcl_ResetResult(interp);  /* get rid of 1/0 status */
    }

    /*
     *  If the implementation is still not available, then
     *  autoloading must have failed.
     *
     *  TRICKY NOTE:  If code has been autoloaded, then the
     *    old mcode pointer is probably invalid.  Go back to
     *    the member and look at the current code pointer again.
     */
    mcode = member->code;
    assert(mcode != NULL);

    if (!Itcl_IsMemberCodeImplemented(mcode)) {
        Tcl_AppendResult(interp,
            "member function \"", member->fullname,
            "\" is not defined and cannot be autoloaded",
            (char*)NULL);
        return TCL_ERROR;
    }

    /*
     *  If the member is a constructor and the class has an
     *  initialization command, compile it here.
     */
    if ((member->flags & ITCL_CONSTRUCTOR) != 0 &&
        (member->classDefn->initCode != NULL)) {
        result = TclProcCompileProc(interp, mcode->procPtr,
            member->classDefn->initCode, (Namespace*)member->classDefn->namesp,
            "initialization code for", member->fullname);

        if (result != TCL_OK) {
            return result;
        }
    }

    /*
     *  If the code body has a Tcl implementation, then compile it here.
     */
    if ((mcode->flags & ITCL_IMPLEMENT_TCL) != 0) {

        result = TclProcCompileProc(interp, mcode->procPtr,
            mcode->procPtr->bodyPtr, (Namespace*)member->classDefn->namesp,
            "body for", member->fullname);

        if (result != TCL_OK) {
            return result;
        }
    }
    return TCL_OK;
}


/*
 * ------------------------------------------------------------------------
 *  Itcl_EvalMemberCode()
 *
 *  Used to execute an ItclMemberCode representation of a code
 *  fragment.  This code may be a body of Tcl commands, or a C handler
 *  procedure.
 *
 *  Executes the command with the given arguments (objc,objv) and
 *  returns an integer status code (TCL_OK/TCL_ERROR).  Returns the
 *  result string or an error message in the interpreter.
 * ------------------------------------------------------------------------
 */
int
Itcl_EvalMemberCode(interp, mfunc, member, contextObj, objc, objv)
    Tcl_Interp *interp;       /* current interpreter */
    ItclMemberFunc *mfunc;    /* member func, or NULL (for error messages) */
    ItclMember *member;       /* command member containing code */
    ItclObject *contextObj;   /* object context, or NULL */
    int objc;                 /* number of arguments */
    Tcl_Obj *CONST objv[];    /* argument objects */
{
    int result = TCL_OK;
    Itcl_CallFrame *oldFramePtr = NULL;

    int i, transparent, newEntry;
    ItclObjectInfo *info;
    ItclMemberCode *mcode;
    ItclContext context;
    Itcl_CallFrame *framePtr, *transFramePtr;

    /*
     *  If this code does not have an implementation yet, then
     *  try to autoload one.  Also, if this is Tcl code, make sure
     *  that it's compiled and ready to use.
     */
    if (Itcl_GetMemberCode(interp, member) != TCL_OK) {
        return TCL_ERROR;
    }
    mcode = member->code;

    /*
     *  Bump the reference count on this code, in case it is
     *  redefined or deleted during execution.
     */
    Itcl_PreserveData((ClientData)mcode);

    /*
     *  Install a new call frame context for the current code.
     *  If the current call frame is marked as "transparent", then
     *  do an "uplevel" operation to move past it.  Transparent
     *  call frames are installed by Itcl_HandleInstance.  They
     *  provide a way of entering an object context without
     *  interfering with the normal call stack.
     */
    transparent = 0;

    info = member->classDefn->info;
    framePtr = _Tcl_GetCallFrame(interp, 0);
    for (i = Itcl_GetStackSize(&info->transparentFrames)-1; i >= 0; i--) {
        transFramePtr = (Itcl_CallFrame*)
            Itcl_GetStackValue(&info->transparentFrames, i);

        if (framePtr == transFramePtr) {
            transparent = 1;
            break;
        }
    }

    if (transparent) {
        framePtr = _Tcl_GetCallFrame(interp, 1);
        oldFramePtr = _Tcl_ActivateCallFrame(interp, framePtr);
    }

    if (Itcl_PushContext(interp, member, member->classDefn, contextObj,
        &context) != TCL_OK) {

        return TCL_ERROR;
    }

    /*
     *  If this is a method with a Tcl implementation, or a
     *  constructor with initCode, then parse its arguments now.
     */
    if (mfunc && objc > 0) {
        if ((mcode->flags & ITCL_IMPLEMENT_TCL) != 0 ||
            ( (member->flags & ITCL_CONSTRUCTOR) != 0 &&
              (member->classDefn->initCode != NULL) ) ) {

            if (Itcl_AssignArgs(interp, objc, objv, mfunc) != TCL_OK) {
                result = TCL_ERROR;
                goto evalMemberCodeDone;
            }
        }
    }

    /*
     *  If this code is a constructor, and if it is being invoked
     *  when an object is first constructed (i.e., the "constructed"
     *  table is still active within the object), then handle the
     *  "initCode" associated with the constructor and make sure that
     *  all base classes are properly constructed.
     *
     *  TRICKY NOTE:
     *    The "initCode" must be executed here.  This is the only
     *    opportunity where the arguments of the constructor are
     *    available in a call frame.
     */
    if ((member->flags & ITCL_CONSTRUCTOR) && contextObj &&
        contextObj->constructed) {

        result = Itcl_ConstructBase(interp, contextObj, member->classDefn);

        if (result != TCL_OK) {
            goto evalMemberCodeDone;
        }
    }

    /*
     *  Execute the code body...
     */
    if ((mcode->flags & ITCL_IMPLEMENT_OBJCMD) != 0) {
        result = (*mcode->cfunc.objCmd)(mcode->clientData,
            interp, objc, objv);
    }
    else if ((mcode->flags & ITCL_IMPLEMENT_ARGCMD) != 0) {
        CONST char **argv;
        argv = (CONST char**)ckalloc( (unsigned)(objc*sizeof(char*)) );
        for (i=0; i < objc; i++) {
            argv[i] = Tcl_GetStringFromObj(objv[i], (int*)NULL);
        }

        result = (*mcode->cfunc.argCmd)(mcode->clientData,
            interp, objc, argv);

        ckfree((char*)argv);
    }
    else if ((mcode->flags & ITCL_IMPLEMENT_TCL) != 0) {
        result = Tcl_EvalObj(interp, mcode->procPtr->bodyPtr);
    }
    else {
        Tcl_Panic("itcl: bad implementation flag for %s", member->fullname);
    }

    /*
     *  If this is a constructor or destructor, and if it is being
     *  invoked at the appropriate time, keep track of which methods
     *  have been called.  This information is used to implicitly
     *  invoke constructors/destructors as needed.
     */
    if ((member->flags & ITCL_DESTRUCTOR) && contextObj &&
         contextObj->destructed) {

        Tcl_CreateHashEntry(contextObj->destructed,
            member->classDefn->fullname, &newEntry);
    }
    if ((member->flags & ITCL_CONSTRUCTOR) && contextObj &&
         contextObj->constructed) {

        Tcl_CreateHashEntry(contextObj->constructed,
            member->classDefn->name, &newEntry);
    }

evalMemberCodeDone:
    Itcl_PopContext(interp, &context);

    if (transparent) {
        (void) _Tcl_ActivateCallFrame(interp, oldFramePtr);
    }
    Itcl_ReleaseData((ClientData)mcode);

    return result;
}


/*
 * ------------------------------------------------------------------------
 *  Itcl_CreateArgList()
 *
 *  Parses a Tcl list representing an argument declaration and returns
 *  a linked list of CompiledLocal values.  Usually invoked as part
 *  of Itcl_CreateMemberFunc() when a new method or procedure is being
 *  defined.
 * ------------------------------------------------------------------------
 */
int
Itcl_CreateArgList(interp, decl, argcPtr, argPtr)
    Tcl_Interp* interp;       /* interpreter managing this function */
    CONST char* decl;         /* string representing argument list */
    int* argcPtr;             /* returns number of args in argument list */
    CompiledLocal** argPtr;   /* returns pointer to parsed argument list */
{
    int status = TCL_OK;  /* assume that this will succeed */

    int i, argc, fargc;
    CONST char **argv, **fargv;
    CompiledLocal *localPtr, *last;

    *argPtr = last = NULL;
    *argcPtr = 0;

    if (decl) {
        if (Tcl_SplitList(interp, decl, &argc, &argv)
		!= TCL_OK) {
            return TCL_ERROR;
        }

        for (i=0; i < argc && status == TCL_OK; i++) {
            if (Tcl_SplitList(interp, argv[i], &fargc, &fargv) != TCL_OK) {
                status = TCL_ERROR;
            }
            else {
                localPtr = NULL;

                if (fargc == 0 || *fargv[0] == '\0') {
                    char mesg[100];
                    sprintf(mesg, "argument #%d has no name", i);
                    Tcl_SetResult(interp, mesg, TCL_VOLATILE);
                    status = TCL_ERROR;
                }
                else if (fargc > 2) {
                    Tcl_AppendResult(interp,
                        "too many fields in argument specifier \"",
                        argv[i], "\"",
                        (char*)NULL);
                    status = TCL_ERROR;
                }
                else if (strstr(fargv[0],"::")) {
                    Tcl_AppendResult(interp,
                        "bad argument name \"", fargv[0], "\"",
                        (char*)NULL);
                    status = TCL_ERROR;
                }
                else if (fargc == 1) {
                    localPtr = Itcl_CreateArg(fargv[0], (char*)NULL);
                }
                else {
                    localPtr = Itcl_CreateArg(fargv[0], fargv[1]);
                }

                if (localPtr) {
                    localPtr->frameIndex = i;

                    if (*argPtr == NULL) {
                        *argPtr = last = localPtr;
                    }
                    else {
                        last->nextPtr = localPtr;
                        last = localPtr;
                    }
                }
            }
            ckfree((char*)fargv);
        }
        ckfree((char*)argv);
    }

    /*
     *  If anything went wrong, destroy whatever arguments were
     *  created and return an error.
     */
    if (status == TCL_OK) {
        *argcPtr = argc;
    } else {
        Itcl_DeleteArgList(*argPtr);
        *argPtr = NULL;
    }
    return status;
}


/*
 * ------------------------------------------------------------------------
 *  Itcl_CreateArg()
 *
 *  Creates a new Tcl Arg structure and fills it with the given
 *  information.  Returns a pointer to the new Arg structure.
 * ------------------------------------------------------------------------
 */
CompiledLocal*
Itcl_CreateArg(name, init)
    CONST char* name;     /* name of new argument */
    CONST char* init;     /* initial value */
{
    CompiledLocal *localPtr = NULL;
    int nameLen;

    if (name == NULL) {
        name = "";
    }
    nameLen = strlen(name);

    localPtr = (CompiledLocal*)ckalloc(
        (unsigned)(sizeof(CompiledLocal)-sizeof(localPtr->name) + nameLen+1)
    );

    localPtr->nextPtr = NULL;
    localPtr->nameLength = nameLen;
    localPtr->frameIndex = 0;  /* set this later */
    ItclInitVarArgument(localPtr);
    localPtr->resolveInfo = NULL;

    if (init != NULL) {
        localPtr->defValuePtr = Tcl_NewStringObj(init, -1);
        Tcl_IncrRefCount(localPtr->defValuePtr);
    } else {
        localPtr->defValuePtr = NULL;
    }

    strcpy(localPtr->name, name);

    return localPtr;
}

/*
 * ------------------------------------------------------------------------
 *  Itcl_DeleteArgList()
 *
 *  Destroys a chain of arguments acting as an argument list.  Usually
 *  invoked when a method/proc is being destroyed, to discard its
 *  argument list.
 * ------------------------------------------------------------------------
 */
void
Itcl_DeleteArgList(arglist)
    CompiledLocal *arglist;   /* first argument in arg list chain */
{
    CompiledLocal *localPtr, *next;

    for (localPtr=arglist; localPtr; localPtr=next) {
        if (localPtr->defValuePtr != NULL) {
            Tcl_DecrRefCount(localPtr->defValuePtr);
        }
        if (localPtr->resolveInfo) {
            if (localPtr->resolveInfo->deleteProc) {
                localPtr->resolveInfo->deleteProc(localPtr->resolveInfo);
            } else {
                ckfree((char*)localPtr->resolveInfo);
            }
            localPtr->resolveInfo = NULL;
        }
        next = localPtr->nextPtr;
        ckfree((char*)localPtr);
    }
}

/*
 * ------------------------------------------------------------------------
 *  Itcl_ArgList()
 *
 *  Returns a Tcl_Obj containing the string representation for the
 *  given argument list.  This object has a reference count of 1.
 *  The reference count should be decremented when the string is no
 *  longer needed, and it will free itself.
 * ------------------------------------------------------------------------
 */
Tcl_Obj*
Itcl_ArgList(argc, arglist)
    int argc;                   /* number of arguments */
    CompiledLocal* arglist;     /* first argument in arglist */
{
    char *val;
    Tcl_Obj *objPtr;
    Tcl_DString buffer;

    Tcl_DStringInit(&buffer);

    while (arglist && argc-- > 0) {
        if (arglist->defValuePtr) {
            val = Tcl_GetStringFromObj(arglist->defValuePtr, (int*)NULL);
            Tcl_DStringStartSublist(&buffer);
            Tcl_DStringAppendElement(&buffer, arglist->name);
            Tcl_DStringAppendElement(&buffer, val);
            Tcl_DStringEndSublist(&buffer);
        }
        else {
            Tcl_DStringAppendElement(&buffer, arglist->name);
        }
        arglist = arglist->nextPtr;
    }

    objPtr = Tcl_NewStringObj(Tcl_DStringValue(&buffer),
        Tcl_DStringLength(&buffer));

    Tcl_DStringFree(&buffer);

    return objPtr;
}


/*
 * ------------------------------------------------------------------------
 *  Itcl_EquivArgLists()
 *
 *  Compares two argument lists to see if they are equivalent.  The
 *  first list is treated as a prototype, and the second list must
 *  match it.  Argument names may be different, but they must match in
 *  meaning.  If one argument is optional, the corresponding argument
 *  must also be optional.  If the prototype list ends with the magic
 *  "args" argument, then it matches everything in the other list.
 *
 *  Returns non-zero if the argument lists are equivalent.
 * ------------------------------------------------------------------------
 */
int
Itcl_EquivArgLists(arg1, arg1c, arg2, arg2c)
    CompiledLocal* arg1;   /* prototype argument list */
    int arg1c;             /* number of args in prototype arg list */
    CompiledLocal* arg2;   /* another argument list to match against */
    int arg2c;             /* number of args in matching list */
{
    char *dval1, *dval2;

    while (arg1 && arg1c > 0 && arg2 && arg2c > 0) {
        /*
         *  If the prototype argument list ends with the magic "args"
         *  argument, then it matches everything in the other list.
         */
        if (arg1c == 1 && strcmp(arg1->name,"args") == 0) {
            return 1;
        }

        /*
         *  If one has a default value, then the other must have the
         *  same default value.
         */
        if (arg1->defValuePtr) {
            if (arg2->defValuePtr == NULL) {
                return 0;
            }

            dval1 = Tcl_GetStringFromObj(arg1->defValuePtr, (int*)NULL);
            dval2 = Tcl_GetStringFromObj(arg2->defValuePtr, (int*)NULL);
            if (strcmp(dval1, dval2) != 0) {
                return 0;
            }
        }
        else if (arg2->defValuePtr) {
            return 0;
        }

        arg1 = arg1->nextPtr;  arg1c--;
        arg2 = arg2->nextPtr;  arg2c--;
    }
    if (arg1c == 1 && strcmp(arg1->name,"args") == 0) {
        return 1;
    }
    return (arg1c == 0 && arg2c == 0);
}


/*
 * ------------------------------------------------------------------------
 *  Itcl_GetMemberFuncUsage()
 *
 *  Returns a string showing how a command member should be invoked.
 *  If the command member is a method, then the specified object name
 *  is reported as part of the invocation path:
 *
 *      obj method arg ?arg arg ...?
 *
 *  Otherwise, the "obj" pointer is ignored, and the class name is
 *  used as the invocation path:
 *
 *      class::proc arg ?arg arg ...?
 *
 *  Returns the string by appending it onto the Tcl_Obj passed in as
 *  an argument.
 * ------------------------------------------------------------------------
 */
void
Itcl_GetMemberFuncUsage(mfunc, contextObj, objPtr)
    ItclMemberFunc *mfunc;      /* command member being examined */
    ItclObject *contextObj;     /* invoked with respect to this object */
    Tcl_Obj *objPtr;            /* returns: string showing usage */
{
    int argcount;
    char *name;
    CompiledLocal *arglist, *argPtr;
    Tcl_HashEntry *entry;
    ItclMemberFunc *mf;
    ItclClass *cdefnPtr;

    /*
     *  If the command is a method and an object context was
     *  specified, then add the object context.  If the method
     *  was a constructor, and if the object is being created,
     *  then report the invocation via the class creation command.
     */
    if ((mfunc->member->flags & ITCL_COMMON) == 0) {
        if ((mfunc->member->flags & ITCL_CONSTRUCTOR) != 0 &&
            contextObj->constructed) {

            cdefnPtr = (ItclClass*)contextObj->classDefn;
            mf = NULL;
            entry = Tcl_FindHashEntry(&cdefnPtr->resolveCmds, "constructor");
            if (entry) {
                mf = (ItclMemberFunc*)Tcl_GetHashValue(entry);
            }

            if (mf == mfunc) {
                Tcl_GetCommandFullName(contextObj->classDefn->interp,
                    contextObj->classDefn->accessCmd, objPtr);
                Tcl_AppendToObj(objPtr, " ", -1);
                name = (char *) Tcl_GetCommandName(
		    contextObj->classDefn->interp, contextObj->accessCmd);
                Tcl_AppendToObj(objPtr, name, -1);
            } else {
                Tcl_AppendToObj(objPtr, mfunc->member->fullname, -1);
            }
        } else if (contextObj && contextObj->accessCmd) {
            name = (char *) Tcl_GetCommandName(contextObj->classDefn->interp,
                contextObj->accessCmd);
            Tcl_AppendStringsToObj(objPtr, name, " ", mfunc->member->name,
                (char*)NULL);
        } else {
            Tcl_AppendStringsToObj(objPtr, "<object> ", mfunc->member->name,
                (char*)NULL);
        }
    } else {
        Tcl_AppendToObj(objPtr, mfunc->member->fullname, -1);
    }

    /*
     *  Add the argument usage info.
     */
    if (mfunc->member->code) {
        arglist = mfunc->member->code->arglist;
        argcount = mfunc->member->code->argcount;
    } else if (mfunc->arglist) {
        arglist = mfunc->arglist;
        argcount = mfunc->argcount;
    } else {
        arglist = NULL;
        argcount = 0;
    }

    if (arglist) {
        for (argPtr=arglist;
             argPtr && argcount > 0;
             argPtr=argPtr->nextPtr, argcount--) {

            if (argcount == 1 && strcmp(argPtr->name, "args") == 0) {
                Tcl_AppendToObj(objPtr, " ?arg arg ...?", -1);
            }
            else if (argPtr->defValuePtr) {
                Tcl_AppendStringsToObj(objPtr, " ?", argPtr->name, "?",
                    (char*)NULL);
            }
            else {
                Tcl_AppendStringsToObj(objPtr, " ", argPtr->name,
                    (char*)NULL);
            }
        }
    }
}


/*
 * ------------------------------------------------------------------------
 *  Itcl_ExecMethod()
 *
 *  Invoked by Tcl to handle the execution of a user-defined method.
 *  A method is similar to the usual Tcl proc, but has access to
 *  object-specific data.  If for some reason there is no current
 *  object context, then a method call is inappropriate, and an error
 *  is returned.
 *
 *  Methods are implemented either as Tcl code fragments, or as C-coded
 *  procedures.  For Tcl code fragments, command arguments are parsed
 *  according to the argument list, and the body is executed in the
 *  scope of the class where it was defined.  For C procedures, the
 *  arguments are passed in "as-is", and the procedure is executed in
 *  the most-specific class scope.
 * ------------------------------------------------------------------------
 */
int
Itcl_ExecMethod(clientData, interp, objc, objv)
    ClientData clientData;   /* method definition */
    Tcl_Interp *interp;      /* current interpreter */
    int objc;                /* number of arguments */
    Tcl_Obj *CONST objv[];   /* argument objects */
{
    ItclMemberFunc *mfunc = (ItclMemberFunc*)clientData;
    ItclMember *member = mfunc->member;
    int result = TCL_OK;

    char *token;
    Tcl_HashEntry *entry;
    ItclClass *contextClass;
    ItclObject *contextObj;

    /*
     *  Make sure that the current namespace context includes an
     *  object that is being manipulated.  Methods can be executed
     *  only if an object context exists.
     */
    if (Itcl_GetContext(interp, &contextClass, &contextObj) != TCL_OK) {
        return TCL_ERROR;
    }
    if (contextObj == NULL) {
        Tcl_AppendResult(interp,
            "cannot access object-specific info without an object context",
            (char*)NULL);
        return TCL_ERROR;
    }

    /*
     *  Make sure that this command member can be accessed from
     *  the current namespace context.
     */
    if (mfunc->member->protection != ITCL_PUBLIC) {
        Tcl_Namespace *contextNs = Itcl_GetTrueNamespace(interp,
            contextClass->info);

        if (!Itcl_CanAccessFunc(mfunc, contextNs)) {
            Tcl_AppendResult(interp,
                "can't access \"", member->fullname, "\": ",
                Itcl_ProtectionStr(member->protection), " function",
                (char*)NULL);
            return TCL_ERROR;
        }
    }

    /*
     *  All methods should be "virtual" unless they are invoked with
     *  a "::" scope qualifier.
     *
     *  To implement the "virtual" behavior, find the most-specific
     *  implementation for the method by looking in the "resolveCmds"
     *  table for this class.
     */
    token = Tcl_GetStringFromObj(objv[0], (int*)NULL);
    if (strstr(token, "::") == NULL) {
        entry = Tcl_FindHashEntry(&contextObj->classDefn->resolveCmds,
            member->name);

        if (entry) {
            mfunc = (ItclMemberFunc*)Tcl_GetHashValue(entry);
            member = mfunc->member;
        }
    }

    /*
     *  Execute the code for the method.  Be careful to protect
     *  the method in case it gets deleted during execution.
     */
    Itcl_PreserveData((ClientData)mfunc);

    result = Itcl_EvalMemberCode(interp, mfunc, member, contextObj,
        objc, objv);

    result = Itcl_ReportFuncErrors(interp, mfunc, contextObj, result);

    Itcl_ReleaseData((ClientData)mfunc);

    return result;
}


/*
 * ------------------------------------------------------------------------
 *  Itcl_ExecProc()
 *
 *  Invoked by Tcl to handle the execution of a user-defined proc.
 *
 *  Procs are implemented either as Tcl code fragments, or as C-coded
 *  procedures.  For Tcl code fragments, command arguments are parsed
 *  according to the argument list, and the body is executed in the
 *  scope of the class where it was defined.  For C procedures, the
 *  arguments are passed in "as-is", and the procedure is executed in
 *  the most-specific class scope.
 * ------------------------------------------------------------------------
 */
int
Itcl_ExecProc(clientData, interp, objc, objv)
    ClientData clientData;   /* proc definition */
    Tcl_Interp *interp;      /* current interpreter */
    int objc;                /* number of arguments */
    Tcl_Obj *CONST objv[];   /* argument objects */
{
    ItclMemberFunc *mfunc = (ItclMemberFunc*)clientData;
    ItclMember *member = mfunc->member;
    int result = TCL_OK;

    /*
     *  Make sure that this command member can be accessed from
     *  the current namespace context.
     */
    if (mfunc->member->protection != ITCL_PUBLIC) {
        Tcl_Namespace *contextNs = Itcl_GetTrueNamespace(interp,
            mfunc->member->classDefn->info);

        if (!Itcl_CanAccessFunc(mfunc, contextNs)) {
            Tcl_AppendResult(interp,
                "can't access \"", member->fullname, "\": ",
                Itcl_ProtectionStr(member->protection), " function",
                (char*)NULL);
            return TCL_ERROR;
        }
    }

    /*
     *  Execute the code for the proc.  Be careful to protect
     *  the proc in case it gets deleted during execution.
     */
    Itcl_PreserveData((ClientData)mfunc);

    result = Itcl_EvalMemberCode(interp, mfunc, member, (ItclObject*)NULL,
        objc, objv);

    result = Itcl_ReportFuncErrors(interp, mfunc, (ItclObject*)NULL, result);

    Itcl_ReleaseData((ClientData)mfunc);

    return result;
}


/*
 * ------------------------------------------------------------------------
 *  Itcl_PushContext()
 *
 *  Sets up the class/object context so that a body of [incr Tcl]
 *  code can be executed.  This procedure pushes a call frame with
 *  the proper namespace context for the class.  If an object context
 *  is supplied, the object's instance variables are integrated into
 *  the call frame so they can be accessed as local variables.
 * ------------------------------------------------------------------------
 */
int
Itcl_PushContext(interp, member, contextClass, contextObj, contextPtr)
    Tcl_Interp *interp;       /* interpreter managing this body of code */
    ItclMember *member;       /* member containing code body */
    ItclClass *contextClass;  /* class context */
    ItclObject *contextObj;   /* object context, or NULL */
    ItclContext *contextPtr;  /* storage space for class/object context */
{
    ItclCallFrame *framePtr = (ItclCallFrame *) &contextPtr->frame;

    int result, localCt, newEntry;
    ItclMemberCode *mcode;
    Proc *procPtr;
    Tcl_HashEntry *entry;

    /*
     *  Activate the call frame.  If this fails, we'll bail out
     *  before allocating any resources.
     *
     *  NOTE:  Always push a call frame that looks like a proc.
     *    This causes global variables to be handled properly
     *    inside methods/procs.
     */
    result = Tcl_PushCallFrame(interp, (Tcl_CallFrame*)framePtr,
                 contextClass->namesp, /* isProcCallFrame */ 1);

    if (result != TCL_OK) {
        return result;
    }

    contextPtr->classDefn = contextClass;
    contextPtr->compiledLocals = &contextPtr->localStorage[0];

    /*
     *  If this is an object context, register it in a hash table
     *  of all known contexts.  We'll need this later if we
     *  call Itcl_GetContext to get the object context for the
     *  current call frame.
     */
    if (contextObj) {
        entry = Tcl_CreateHashEntry(&contextClass->info->contextFrames,
            (char*)framePtr, &newEntry);

        Itcl_PreserveData((ClientData)contextObj);
        Tcl_SetHashValue(entry, (ClientData)contextObj);
    }

    /*
     *  Set up the compiled locals in the call frame and assign
     *  argument variables.
     */
    if (member) {
        mcode = member->code;
        procPtr = mcode->procPtr;

        /*
         * Invoking TclInitCompiledLocals with a framePtr->procPtr->bodyPtr
         * that is not a compiled byte code type leads to a crash. So
         * make sure that the body is compiled here. This needs to
         * be done even if the body of the Itcl method is not implemented
         * as a Tcl proc or has no implementation. The empty string should
         * have been defined as the body if no implementation was defined.
         */
        assert(mcode->procPtr->bodyPtr != NULL);

        result = TclProcCompileProc(interp, mcode->procPtr,
            mcode->procPtr->bodyPtr, (Namespace*)member->classDefn->namesp,
            "body for", member->fullname);

        if (result != TCL_OK) {
            return result;
        }

        /*
         *  If there are too many compiled locals to fit in the default
         *  storage space for the context, then allocate more space.
         */
        localCt = procPtr->numCompiledLocals;
        if (localCt >
		(int)(sizeof(contextPtr->localStorage)/itclVarLocalSize)) {
            contextPtr->compiledLocals = (Var*)ckalloc(
                (unsigned)(localCt * itclVarLocalSize)
            );
        }

        /*
         * Initialize and resolve compiled variable references.
         * Class variables will have special resolution rules.
         * In that case, we call their "resolver" procs to get our
         * hands on the variable, and we make the compiled local a
         * link to the real variable.
         */

        framePtr->procPtr = procPtr;
        framePtr->numCompiledLocals = localCt;
        framePtr->compiledLocals = contextPtr->compiledLocals;

        TclInitCompiledLocals(interp, (CallFrame *) framePtr,
            (Namespace*)contextClass->namesp);
    }
    return result;
}


/*
 * ------------------------------------------------------------------------
 *  Itcl_PopContext()
 *
 *  Removes a class/object context previously set up by Itcl_PushContext.
 *  Usually called after an [incr Tcl] code body has been executed,
 *  to clean up.
 * ------------------------------------------------------------------------
 */
void
Itcl_PopContext(interp, contextPtr)
    Tcl_Interp *interp;       /* interpreter managing this body of code */
    ItclContext *contextPtr;  /* storage space for class/object context */
{
    Itcl_CallFrame *framePtr;
    ItclObjectInfo *info;
    ItclObject *contextObj;
    Tcl_HashEntry *entry;

    /*
     *  See if the current call frame has an object context
     *  associated with it.  If so, release the claim on the
     *  object info.
     */
    framePtr = _Tcl_GetCallFrame(interp, 0);
    info = contextPtr->classDefn->info;

    entry = Tcl_FindHashEntry(&info->contextFrames, (char*)framePtr);
    if (entry != NULL) {
        contextObj = (ItclObject*)Tcl_GetHashValue(entry);
        Itcl_ReleaseData((ClientData)contextObj);
        Tcl_DeleteHashEntry(entry);
    }

    /*
     *  Remove the call frame.
     */
    Tcl_PopCallFrame(interp);

    /*
     * Free the compiledLocals array if malloc'ed storage was used.
     */
    if (contextPtr->compiledLocals != &contextPtr->localStorage[0]) {
        ckfree((char*)contextPtr->compiledLocals);
    }
}


/*
 * ------------------------------------------------------------------------
 *  Itcl_GetContext()
 *
 *  Convenience routine for looking up the current object/class context.
 *  Useful in implementing methods/procs to see what class, and perhaps
 *  what object, is active.
 *
 *  Returns TCL_OK if the current namespace is a class namespace.
 *  Also returns pointers to the class definition, and to object
 *  data if an object context is active.  Returns TCL_ERROR (along
 *  with an error message in the interpreter) if a class namespace
 *  is not active.
 * ------------------------------------------------------------------------
 */
int
Itcl_GetContext(interp, cdefnPtr, odefnPtr)
    Tcl_Interp *interp;           /* current interpreter */
    ItclClass **cdefnPtr;         /* returns:  class definition or NULL */
    ItclObject **odefnPtr;        /* returns:  object data or NULL */
{
    Tcl_Namespace *activeNs = Tcl_GetCurrentNamespace(interp);
    ItclObjectInfo *info;
    Itcl_CallFrame *framePtr;
    Tcl_HashEntry *entry;

    /*
     *  Return NULL for anything that cannot be found.
     */
    *cdefnPtr = NULL;
    *odefnPtr = NULL;

    /*
     *  If the active namespace is a class namespace, then return
     *  all known info.  See if the current call frame is a known
     *  object context, and if so, return that context.
     */
    if (Itcl_IsClassNamespace(activeNs)) {
        *cdefnPtr = (ItclClass*)activeNs->clientData;

        framePtr = _Tcl_GetCallFrame(interp, 0);

        info = (*cdefnPtr)->info;
        entry = Tcl_FindHashEntry(&info->contextFrames, (char*)framePtr);

        if (entry != NULL) {
            *odefnPtr = (ItclObject*)Tcl_GetHashValue(entry);
        }
        return TCL_OK;
    }

    /*
     *  If there is no class/object context, return an error message.
     */
    Tcl_AppendResult(interp,
        "namespace \"", activeNs->fullName, "\" is not a class namespace",
        (char*)NULL);

    return TCL_ERROR;
}


/*
 * ------------------------------------------------------------------------
 *  Itcl_AssignArgs()
 *
 *  Matches a list of arguments against a Tcl argument specification.
 *  Supports all of the rules regarding arguments for Tcl procs, including
 *  default arguments and variable-length argument lists.
 *
 *  Assumes that a local call frame is already installed.  As variables
 *  are successfully matched, they are stored as variables in the call
 *  frame.  Returns TCL_OK on success, or TCL_ERROR (along with an error
 *  message in interp->result) on error.
 * ------------------------------------------------------------------------
 */
int
Itcl_AssignArgs(interp, objc, objv, mfunc)
    Tcl_Interp *interp;        /* interpreter */
    int objc;                  /* number of arguments */
    Tcl_Obj *CONST objv[];     /* argument objects */
    ItclMemberFunc *mfunc;     /* member function info (for error messages) */
{
    ItclMemberCode *mcode = mfunc->member->code;

    int result = TCL_OK;

    int defargc;
    CONST char **defargv = NULL;
    Tcl_Obj **defobjv = NULL;
    int configc = 0;
    ItclVarDefn **configVars = NULL;
    char **configVals = NULL;

    int vi, argsLeft;
    ItclClass *contextClass;
    ItclObject *contextObj;
    CompiledLocal *argPtr;
    ItclCallFrame *framePtr;
    Var *varPtr;
    Tcl_Obj *objPtr, *listPtr;
    char *value;

    framePtr = (ItclCallFrame *) _Tcl_GetCallFrame(interp, 0);
    framePtr->objc = objc;
    framePtr->objv = objv;  /* ref counts for args are incremented below */

    /*
     *  See if there is a current object context.  We may need
     *  it later on.
     */
    (void) Itcl_GetContext(interp, &contextClass, &contextObj);
    Tcl_ResetResult(interp);

    /*
     *  Match the actual arguments against the procedure's formal
     *  parameters to compute local variables.
     */
    varPtr = framePtr->compiledLocals;

    for (argsLeft=mcode->argcount, argPtr=mcode->arglist, objv++, objc--;
         argsLeft > 0;
         argPtr=argPtr->nextPtr, argsLeft--, ItclNextLocal(varPtr), objv++, objc--)
    {
        if (!TclIsVarArgument(argPtr)) {
            Tcl_Panic("local variable %s is not argument but should be",
                argPtr->name);
            return TCL_ERROR;
        }
        if (TclIsVarTemporary(argPtr)) {
            Tcl_Panic("local variable is temporary but should be an argument");
            return TCL_ERROR;
        }

        /*
         *  Handle the special case of the last formal being "args".
         *  When it occurs, assign it a list consisting of all the
         *  remaining actual arguments.
         */
        if ((argsLeft == 1) && (strcmp(argPtr->name, "args") == 0)) {
            if (objc < 0) objc = 0;

            listPtr = Tcl_NewListObj(objc, objv);
            ItclVarObjValue(varPtr) = listPtr;
            Tcl_IncrRefCount(listPtr); /* local var is a reference */
	    ItclClearVarUndefined(varPtr);
            objc = 0;

            break;
        }

        /*
         *  Handle the special case of the last formal being "config".
         *  When it occurs, treat all remaining arguments as public
         *  variable assignments.  Set the local "config" variable
         *  to the list of public variables assigned.
         */
        else if ( (argsLeft == 1) &&
                  (strcmp(argPtr->name, "config") == 0) &&
                  contextObj )
        {
            /*
             *  If this is not an old-style method, discourage against
             *  the use of the "config" argument.
             */
            if ((mfunc->member->flags & ITCL_OLD_STYLE) == 0) {
                Tcl_AppendResult(interp,
                    "\"config\" argument is an anachronism\n",
                    "[incr Tcl] no longer supports the \"config\" argument.\n",
                    "Instead, use the \"args\" argument and then use the\n",
                    "built-in configure method to handle args like this:\n",
                    "  eval configure $args",
                    (char*)NULL);
                result = TCL_ERROR;
                goto argErrors;
            }

            /*
             *  Otherwise, handle the "config" argument in the usual way...
             *   - parse all "-name value" assignments
             *   - set "config" argument to the list of variable names
             */
            if (objc > 0) {  /* still have some arguments left? */

                result = ItclParseConfig(interp, objc, objv, contextObj,
                    &configc, &configVars, &configVals);

                if (result != TCL_OK) {
                    goto argErrors;
                }

                listPtr = Tcl_NewListObj(0, (Tcl_Obj**)NULL);
                for (vi=0; vi < configc; vi++) {
                    objPtr = Tcl_NewStringObj(
                        configVars[vi]->member->classDefn->name, -1);
                    Tcl_AppendToObj(objPtr, "::", -1);
                    Tcl_AppendToObj(objPtr, configVars[vi]->member->name, -1);

                    Tcl_ListObjAppendElement(interp, listPtr, objPtr);
                }

                ItclVarObjValue(varPtr) = listPtr;
                Tcl_IncrRefCount(listPtr); /* local var is a reference */
		ItclClearVarUndefined(varPtr);

                objc = 0;  /* all remaining args handled */
            }

            else if (argPtr->defValuePtr) {
                value = Tcl_GetStringFromObj(argPtr->defValuePtr, (int*)NULL);

                result = Tcl_SplitList(interp, value, &defargc, &defargv);
                if (result != TCL_OK) {
                    goto argErrors;
                }
                defobjv = (Tcl_Obj**)ckalloc(
                    (unsigned)(defargc*sizeof(Tcl_Obj*))
                );
                for (vi=0; vi < defargc; vi++) {
                    objPtr = Tcl_NewStringObj(defargv[vi], -1);
                    Tcl_IncrRefCount(objPtr);
                    defobjv[vi] = objPtr;
                }

                result = ItclParseConfig(interp, defargc, defobjv, contextObj,
                    &configc, &configVars, &configVals);

                if (result != TCL_OK) {
                    goto argErrors;
                }

                listPtr = Tcl_NewListObj(0, (Tcl_Obj**)NULL);
                for (vi=0; vi < configc; vi++) {
                    objPtr = Tcl_NewStringObj(
                        configVars[vi]->member->classDefn->name, -1);
                    Tcl_AppendToObj(objPtr, "::", -1);
                    Tcl_AppendToObj(objPtr, configVars[vi]->member->name, -1);

                    Tcl_ListObjAppendElement(interp, listPtr, objPtr);
                }

                ItclVarObjValue(varPtr) = listPtr;
                Tcl_IncrRefCount(listPtr); /* local var is a reference */
		ItclClearVarUndefined(varPtr);
            }
            else {
                objPtr = Tcl_NewStringObj("", 0);
                ItclVarObjValue(varPtr) = objPtr;
                Tcl_IncrRefCount(objPtr); /* local var is a reference */
		ItclClearVarUndefined(varPtr);
            }
        }

        /*
         *  Resume the usual processing of arguments...
         */
        else if (objc > 0) {          /* take next arg as value */
            objPtr = *objv;
            ItclVarObjValue(varPtr) = objPtr;
	    ItclClearVarUndefined(varPtr);
            Tcl_IncrRefCount(objPtr);  /* local var is a reference */
        }
        else if (argPtr->defValuePtr) {    /* ...or use default value */
            objPtr = argPtr->defValuePtr;
            ItclVarObjValue(varPtr) = objPtr;
	    ItclClearVarUndefined(varPtr);
            Tcl_IncrRefCount(objPtr);  /* local var is a reference */
        }
        else {
            if (mfunc) {
                objPtr = Tcl_GetObjResult(interp);
                Tcl_AppendToObj(objPtr, "wrong # args: should be \"", -1);
                Itcl_GetMemberFuncUsage(mfunc, contextObj, objPtr);
                Tcl_AppendToObj(objPtr, "\"", -1);
            } else {
                Tcl_AppendResult(interp,
                    "no value given for parameter \"", argPtr->name, "\"",
                    (char*)NULL);
            }
            result = TCL_ERROR;
            goto argErrors;
        }
    }

    if (objc > 0) {
        if (mfunc) {
            objPtr = Tcl_GetObjResult(interp);
            Tcl_AppendToObj(objPtr, "wrong # args: should be \"", -1);
            Itcl_GetMemberFuncUsage(mfunc, contextObj, objPtr);
            Tcl_AppendToObj(objPtr, "\"", -1);
        } else {
            Tcl_AppendResult(interp,
                "too many arguments",
                (char*)NULL);
        }
        result = TCL_ERROR;
        goto argErrors;
    }

    /*
     *  Handle any "config" assignments.
     */
    if (configc > 0) {
        if (ItclHandleConfig(interp, configc, configVars, configVals,
                contextObj) != TCL_OK) {

            result = TCL_ERROR;
            goto argErrors;
        }
    }

    /*
     *  All arguments were successfully matched.
     */
    result = TCL_OK;

    /*
     *  If any errors were found, clean up and return error status.
     */
argErrors:
    if (defobjv) {
        for (vi=0; vi < defargc; vi++) {
            Tcl_DecrRefCount(defobjv[vi]);
        }
        ckfree((char*)defobjv);
    }
    if (defargv) {
        ckfree((char*)defargv);
    }
    if (configVars) {
        ckfree((char*)configVars);
    }
    if (configVals) {
        ckfree((char*)configVals);
    }
    return result;
}

/*
 * ------------------------------------------------------------------------
 *  ItclReleaseMethod()
 *
 *  Nulls the reference to the Tcl access command when it went away,
 *  preventing us from leaving behind a dangling pointer for the resolver
 *  to promote into bytecode, leading to double-free and heap corruption.
 * ------------------------------------------------------------------------
 */

static void ItclReleaseMethod (ClientData cdata)
{
  ItclMemberFunc *mfunc = (ItclMemberFunc*) cdata;
  mfunc->accessCmd = NULL;
  Itcl_ReleaseData (cdata);
}

/*
 * ------------------------------------------------------------------------
 *  ItclParseConfig()
 *
 *  Parses a set of arguments as "-variable value" assignments.
 *  Interprets all variable names in the most-specific class scope,
 *  so that an inherited method with a "config" parameter will work
 *  correctly.  Returns a list of public variable names and their
 *  corresponding values; both lists should passed to ItclHandleConfig()
 *  to perform assignments, and freed when no longer in use.  Returns a
 *  status TCL_OK/TCL_ERROR and returns error messages in the interpreter.
 * ------------------------------------------------------------------------
 */
static int
ItclParseConfig(interp, objc, objv, contextObj, rargc, rvars, rvals)
    Tcl_Interp *interp;      /* interpreter */
    int objc;                /* number of arguments */
    Tcl_Obj *CONST objv[];   /* argument objects */
    ItclObject *contextObj;  /* object whose public vars are being config'd */
    int *rargc;              /* return: number of variables accessed */
    ItclVarDefn ***rvars;    /* return: list of variables */
    char ***rvals;           /* return: list of values */
{
    int result = TCL_OK;
    ItclVarLookup *vlookup;
    Tcl_HashEntry *entry;
    char *varName, *value;

    if (objc < 0) objc = 0;
    *rargc = 0;
    *rvars = (ItclVarDefn**)ckalloc((unsigned)(objc*sizeof(ItclVarDefn*)));
    *rvals = (char**)ckalloc((unsigned)(objc*sizeof(char*)));

    while (objc-- > 0) {
        /*
         *  Next argument should be "-variable"
         */
        varName = Tcl_GetStringFromObj(*objv, (int*)NULL);
        if (*varName != '-') {
            Tcl_AppendResult(interp,
                "syntax error in config assignment \"",
                varName, "\": should be \"-variable value\"",
                (char*)NULL);
            result = TCL_ERROR;
            break;
        }
        else if (objc-- <= 0) {
            Tcl_AppendResult(interp,
                "syntax error in config assignment \"",
                varName, "\": should be \"-variable value\" (missing value)",
                (char*)NULL);
            result = TCL_ERROR;
            break;
        }

        entry = Tcl_FindHashEntry(&contextObj->classDefn->resolveVars,
            varName+1);

        if (entry) {
            vlookup = (ItclVarLookup*)Tcl_GetHashValue(entry);
            value = Tcl_GetStringFromObj(*(objv+1), (int*)NULL);

            (*rvars)[*rargc] = vlookup->vdefn;  /* variable definition */
            (*rvals)[*rargc] = value;           /* config value */
            (*rargc)++;
            objv += 2;
        }
        else {
            Tcl_AppendResult(interp,
                "syntax error in config assignment \"",
                varName, "\": unrecognized variable",
                (char*)NULL);
            result = TCL_ERROR;
            break;
        }
    }
    return result;
}

/*
 * ------------------------------------------------------------------------
 *  ItclHandleConfig()
 *
 *  Handles the assignment of "config" values to public variables.
 *  The list of assignments is parsed in ItclParseConfig(), but the
 *  actual assignments are performed here.  If the variables have any
 *  associated "config" code, it is invoked here as well.  If errors
 *  are detected during assignment or "config" code execution, the
 *  variable is set back to its previous value and an error is returned.
 *
 *  Returns a status TCL_OK/TCL_ERROR, and returns any error messages
 *  in the given interpreter.
 * ------------------------------------------------------------------------
 */
static int
ItclHandleConfig(interp, argc, vars, vals, contextObj)
    Tcl_Interp *interp;      /* interpreter currently in control */
    int argc;                /* number of assignments */
    ItclVarDefn **vars;      /* list of public variable definitions */
    char **vals;             /* list of public variable values */
    ItclObject *contextObj;  /* object whose public vars are being config'd */
{
    int result = TCL_OK;

    int i;
    CONST char *val;
    Tcl_DString lastval;
    ItclContext context;
    Itcl_CallFrame *oldFramePtr, *uplevelFramePtr;

    Tcl_DStringInit(&lastval);

    /*
     *  All "config" assignments are performed in the most-specific
     *  class scope, so that inherited methods with "config" arguments
     *  will work correctly.
     */
    result = Itcl_PushContext(interp, (ItclMember*)NULL,
        contextObj->classDefn, contextObj, &context);

    if (result != TCL_OK) {
        return TCL_ERROR;
    }

    /*
     *  Perform each assignment and execute the "config" code
     *  associated with each variable.  If any errors are encountered,
     *  set the variable back to its previous value, and return an error.
     */
    for (i=0; i < argc; i++) {
        val = Tcl_GetVar2(interp, vars[i]->member->fullname, (char*)NULL, 0);
        if (!val) {
            val = "";
        }
        Tcl_DStringSetLength(&lastval, 0);
        Tcl_DStringAppend(&lastval, val, -1);

        /*
         *  Set the variable to the specified value.
         */
        if (!Tcl_SetVar2(interp, vars[i]->member->fullname, (char*)NULL,
            vals[i], 0)) {

            char msg[256];
            sprintf(msg, "\n    (while configuring public variable \"%.100s\")", vars[i]->member->fullname);
            Tcl_AddErrorInfo(interp, msg);
            result = TCL_ERROR;
            break;
        }

        /*
         *  If the variable has a "config" condition, then execute it.
         *  If it fails, put the variable back the way it was and return
         *  an error.
         *
         *  TRICKY NOTE:  Be careful to evaluate the code one level
         *    up in the call stack, so that it's executed in the
         *    calling context, and not in the context that we've
         *    set up for public variable access.
         */
        if (vars[i]->member->code) {

            uplevelFramePtr = _Tcl_GetCallFrame(interp, 1);
            oldFramePtr = _Tcl_ActivateCallFrame(interp, uplevelFramePtr);

            result = Itcl_EvalMemberCode(interp, (ItclMemberFunc*)NULL,
                vars[i]->member, contextObj, 0, (Tcl_Obj* CONST*)NULL);

            (void) _Tcl_ActivateCallFrame(interp, oldFramePtr);

            if (result != TCL_OK) {
                char msg[256];
                sprintf(msg, "\n    (while configuring public variable \"%.100s\")", vars[i]->member->fullname);
                Tcl_AddErrorInfo(interp, msg);
                Tcl_SetVar2(interp, vars[i]->member->fullname, (char*)NULL,
                    Tcl_DStringValue(&lastval), 0);
                break;
            }
        }
    }

    /*
     *  Clean up and return.
     */
    Itcl_PopContext(interp, &context);
    Tcl_DStringFree(&lastval);

    return result;
}


/*
 * ------------------------------------------------------------------------
 *  Itcl_ConstructBase()
 *
 *  Usually invoked just before executing the body of a constructor
 *  when an object is first created.  This procedure makes sure that
 *  all base classes are properly constructed.  If an "initCode" fragment
 *  was defined with the constructor for the class, then it is invoked.
 *  After that, the list of base classes is checked for constructors
 *  that are defined but have not yet been invoked.  Each of these is
 *  invoked implicitly with no arguments.
 *
 *  Assumes that a local call frame is already installed, and that
 *  constructor arguments have already been matched and are sitting in
 *  this frame.  Returns TCL_OK on success; otherwise, this procedure
 *  returns TCL_ERROR, along with an error message in the interpreter.
 * ------------------------------------------------------------------------
 */
int
Itcl_ConstructBase(interp, contextObj, contextClass)
    Tcl_Interp *interp;       /* interpreter */
    ItclObject *contextObj;   /* object being constructed */
    ItclClass *contextClass;  /* current class being constructed */
{
    int result;
    Itcl_ListElem *elem;
    ItclClass *cdefn;
    Tcl_HashEntry *entry;

    /*
     *  If the class has an "initCode", invoke it in the current context.
     *
     *  TRICKY NOTE:
     *    This context is the call frame containing the arguments
     *    for the constructor.  The "initCode" makes sense right
     *    now--just before the body of the constructor is executed.
     */
    if (contextClass->initCode) {
        if (Tcl_EvalObj(interp, contextClass->initCode) != TCL_OK) {
            return TCL_ERROR;
        }
    }

    /*
     *  Scan through the list of base classes and see if any of these
     *  have not been constructed.  Invoke base class constructors
     *  implicitly, as needed.  Go through the list of base classes
     *  in reverse order, so that least-specific classes are constructed
     *  first.
     */
    elem = Itcl_LastListElem(&contextClass->bases);
    while (elem) {
        cdefn = (ItclClass*)Itcl_GetListValue(elem);

        if (!Tcl_FindHashEntry(contextObj->constructed, cdefn->name)) {

            result = Itcl_InvokeMethodIfExists(interp, "constructor",
                cdefn, contextObj, 0, (Tcl_Obj* CONST*)NULL);

            if (result != TCL_OK) {
                return TCL_ERROR;
            }

            /*
             *  The base class may not have a constructor, but its
             *  own base classes could have one.  If the constructor
             *  wasn't found in the last step, then other base classes
             *  weren't constructed either.  Make sure that all of its
             *  base classes are properly constructed.
             */
            entry = Tcl_FindHashEntry(&cdefn->functions, "constructor");
            if (entry == NULL) {
                result = Itcl_ConstructBase(interp, contextObj, cdefn);
                if (result != TCL_OK) {
                    return TCL_ERROR;
                }
            }
        }
        elem = Itcl_PrevListElem(elem);
    }
    return TCL_OK;
}


/*
 * ------------------------------------------------------------------------
 *  Itcl_InvokeMethodIfExists()
 *
 *  Looks for a particular method in the specified class.  If the
 *  method is found, it is invoked with the given arguments.  Any
 *  protection level (protected/private) for the method is ignored.
 *  If the method does not exist, this procedure does nothing.
 *
 *  This procedure is used primarily to invoke the constructor/destructor
 *  when an object is created/destroyed.
 *
 *  Returns TCL_OK on success; otherwise, this procedure returns
 *  TCL_ERROR along with an error message in the interpreter.
 * ------------------------------------------------------------------------
 */
int
Itcl_InvokeMethodIfExists(interp, name, contextClass, contextObj, objc, objv)
    Tcl_Interp *interp;       /* interpreter */
    CONST char *name;         /* name of desired method */
    ItclClass *contextClass;  /* current class being constructed */
    ItclObject *contextObj;   /* object being constructed */
    int objc;                 /* number of arguments */
    Tcl_Obj *CONST objv[];    /* argument objects */
{
    int result = TCL_OK;

    ItclMemberFunc *mfunc;
    ItclMember *member;
    Tcl_HashEntry *entry;
    Tcl_Obj *cmdlinePtr;
    int cmdlinec;
    Tcl_Obj **cmdlinev;

    /*
     *  Scan through the list of base classes and see if any of these
     *  have not been constructed.  Invoke base class constructors
     *  implicitly, as needed.  Go through the list of base classes
     *  in reverse order, so that least-specific classes are constructed
     *  first.
     */
    entry = Tcl_FindHashEntry(&contextClass->functions, name);

    if (entry) {
        mfunc  = (ItclMemberFunc*)Tcl_GetHashValue(entry);
        member = mfunc->member;

        /*
         *  Prepend the method name to the list of arguments.
         */
        cmdlinePtr = Itcl_CreateArgs(interp, name, objc, objv);

        (void) Tcl_ListObjGetElements((Tcl_Interp*)NULL, cmdlinePtr,
            &cmdlinec, &cmdlinev);

        /*
         *  Execute the code for the method.  Be careful to protect
         *  the method in case it gets deleted during execution.
         */
        Itcl_PreserveData((ClientData)mfunc);

        result = Itcl_EvalMemberCode(interp, mfunc, member,
            contextObj, cmdlinec, cmdlinev);

        result = Itcl_ReportFuncErrors(interp, mfunc,
            contextObj, result);

        Itcl_ReleaseData((ClientData)mfunc);
        Tcl_DecrRefCount(cmdlinePtr);
    }
    return result;
}


/*
 * ------------------------------------------------------------------------
 *  Itcl_ReportFuncErrors()
 *
 *  Used to interpret the status code returned when the body of a
 *  Tcl-style proc is executed.  Handles the "errorInfo" and "errorCode"
 *  variables properly, and adds error information into the interpreter
 *  if anything went wrong.  Returns a new status code that should be
 *  treated as the return status code for the command.
 *
 *  This same operation is usually buried in the Tcl InterpProc()
 *  procedure.  It is defined here so that it can be reused more easily.
 * ------------------------------------------------------------------------
 */
int
Itcl_ReportFuncErrors(interp, mfunc, contextObj, result)
    Tcl_Interp* interp;        /* interpreter being modified */
    ItclMemberFunc *mfunc;     /* command member that was invoked */
    ItclObject *contextObj;    /* object context for this command */
    int result;                /* integer status code from proc body */
{
    Interp* iPtr = (Interp*)interp;
    Tcl_Obj *objPtr;
    char num[20];

    if (result != TCL_OK) {
        if (result == TCL_RETURN) {
            result = TclUpdateReturnInfo(iPtr);
        }
        else if (result == TCL_ERROR) {
            objPtr = Tcl_NewStringObj("\n    ", -1);
            Tcl_IncrRefCount(objPtr);

            if (mfunc->member->flags & ITCL_CONSTRUCTOR) {
                Tcl_AppendToObj(objPtr, "while constructing object \"", -1);
                Tcl_GetCommandFullName(contextObj->classDefn->interp,
                    contextObj->accessCmd, objPtr);
                Tcl_AppendToObj(objPtr, "\" in ", -1);
                Tcl_AppendToObj(objPtr, mfunc->member->fullname, -1);
                if ((mfunc->member->code->flags & ITCL_IMPLEMENT_TCL) != 0) {
                    Tcl_AppendToObj(objPtr, " (", -1);
                }
            }

            else if (mfunc->member->flags & ITCL_DESTRUCTOR) {
                Tcl_AppendToObj(objPtr, "while deleting object \"", -1);
                Tcl_GetCommandFullName(contextObj->classDefn->interp,
                    contextObj->accessCmd, objPtr);
                Tcl_AppendToObj(objPtr, "\" in ", -1);
                Tcl_AppendToObj(objPtr, mfunc->member->fullname, -1);
                if ((mfunc->member->code->flags & ITCL_IMPLEMENT_TCL) != 0) {
                    Tcl_AppendToObj(objPtr, " (", -1);
                }
            }

            else {
                Tcl_AppendToObj(objPtr, "(", -1);

                if (contextObj && contextObj->accessCmd) {
                    Tcl_AppendToObj(objPtr, "object \"", -1);
                    Tcl_GetCommandFullName(contextObj->classDefn->interp,
                        contextObj->accessCmd, objPtr);
                    Tcl_AppendToObj(objPtr, "\" ", -1);
                }

                if ((mfunc->member->flags & ITCL_COMMON) != 0) {
                    Tcl_AppendToObj(objPtr, "procedure", -1);
                } else {
                    Tcl_AppendToObj(objPtr, "method", -1);
                }
                Tcl_AppendToObj(objPtr, " \"", -1);
                Tcl_AppendToObj(objPtr, mfunc->member->fullname, -1);
                Tcl_AppendToObj(objPtr, "\" ", -1);
            }

            if ((mfunc->member->code->flags & ITCL_IMPLEMENT_TCL) != 0) {
                Tcl_AppendToObj(objPtr, "body line ", -1);
                sprintf(num, "%d", Tcl_GetErrorLine((Tcl_Interp *)iPtr));
                Tcl_AppendToObj(objPtr, num, -1);
                Tcl_AppendToObj(objPtr, ")", -1);
            } else {
                Tcl_AppendToObj(objPtr, ")", -1);
            }

            Tcl_AddErrorInfo(interp, Tcl_GetStringFromObj(objPtr, (int*)NULL));
            Tcl_DecrRefCount(objPtr);
        }

        else if (result == TCL_BREAK) {
            Tcl_ResetResult(interp);
            Tcl_AppendToObj(Tcl_GetObjResult(interp),
                    "invoked \"break\" outside of a loop", -1);
            result = TCL_ERROR;
        }

        else if (result == TCL_CONTINUE) {
            Tcl_ResetResult(interp);
            Tcl_AppendToObj(Tcl_GetObjResult(interp),
                    "invoked \"continue\" outside of a loop", -1);
            result = TCL_ERROR;
        }
    }
    return result;
}<|MERGE_RESOLUTION|>--- conflicted
+++ resolved
@@ -324,13 +324,8 @@
     name = Tcl_DStringValue(&buffer);
 
     Itcl_PreserveData((ClientData)mfunc);
-<<<<<<< HEAD
     mfunc->accessCmd = Tcl_CreateObjCommand(interp, name,
-	Itcl_ExecMethod, (ClientData)mfunc, Itcl_ReleaseData);
-=======
-    mfunc->accessCmd = Tcl_CreateObjCommand(interp, (CONST84 char *)name,
 	Itcl_ExecMethod, (ClientData)mfunc, ItclReleaseMethod);
->>>>>>> 9e281640
 
     Tcl_DStringFree(&buffer);
     return TCL_OK;
@@ -395,13 +390,8 @@
     name = Tcl_DStringValue(&buffer);
 
     Itcl_PreserveData((ClientData)mfunc);
-<<<<<<< HEAD
     mfunc->accessCmd = Tcl_CreateObjCommand(interp, name,
-	Itcl_ExecProc, (ClientData)mfunc, Itcl_ReleaseData);
-=======
-    mfunc->accessCmd = Tcl_CreateObjCommand(interp, (CONST84 char *)name,
 	Itcl_ExecProc, (ClientData)mfunc, ItclReleaseMethod);
->>>>>>> 9e281640
 
     Tcl_DStringFree(&buffer);
     return TCL_OK;
