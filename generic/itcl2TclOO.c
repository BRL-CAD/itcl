--- conflicted
+++ resolved
@@ -49,11 +49,7 @@
     return postCallProc(clientData, interp, NULL, nsPtr, result);
 }
 
-<<<<<<< HEAD
-int
-=======
 static int
->>>>>>> 18f391ee
 Tcl_InvokeClassProcedureMethod(
     Tcl_Interp *interp,
     Tcl_Obj *namePtr,           /* name of the method */
