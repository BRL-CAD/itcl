/*
 * ------------------------------------------------------------------------
 *      PACKAGE:  [incr Tcl]
 *  DESCRIPTION:  Object-Oriented Extensions to Tcl
 *
 *  [incr Tcl] provides object-oriented extensions to Tcl, much as
 *  C++ provides object-oriented extensions to C.  It provides a means
 *  of encapsulating related procedures together with their shared data
 *  in a local namespace that is hidden from the outside world.  It
 *  promotes code re-use through inheritance.  More than anything else,
 *  it encourages better organization of Tcl applications through the
 *  object-oriented paradigm, leading to code that is easier to
 *  understand and maintain.
 *
 *  These procedures handle command and variable resolution
 *
 * ========================================================================
 *  AUTHOR:  Michael J. McLennan
 *           Bell Labs Innovations for Lucent Technologies
 *           mmclennan@lucent.com
 *           http://www.tcltk.com/itcl
 * ========================================================================
 *           Copyright (c) 1993-1998  Lucent Technologies, Inc.
 * ------------------------------------------------------------------------
 * See the file "license.terms" for information on usage and redistribution
 * of this file, and for a DISCLAIMER OF ALL WARRANTIES.
 */
#include "itclInt.h"

/*
 * This structure is a subclass of Tcl_ResolvedVarInfo that contains the
 * ItclVarLookup info needed at runtime.
 */
typedef struct ItclResolvedVarInfo {
    Tcl_ResolvedVarInfo vinfo;        /* This must be the first element. */
    ItclVarLookup *vlookup;           /* Pointer to lookup info. */
} ItclResolvedVarInfo;

static Tcl_Var ItclClassRuntimeVarResolver(
    Tcl_Interp *interp, Tcl_ResolvedVarInfo *vinfoPtr);


/*
 * ------------------------------------------------------------------------
 *  Itcl_ClassCmdResolver()
 *
 *  Used by the class namespaces to handle name resolution for all
 *  commands.  This procedure looks for references to class methods
 *  and procs, and returns TCL_OK along with the appropriate Tcl
 *  command in the rPtr argument.  If a particular command is private,
 *  this procedure returns TCL_ERROR and access to the command is
 *  denied.  If a command is not recognized, this procedure returns
 *  TCL_CONTINUE, and lookup continues via the normal Tcl name
 *  resolution rules.
 * ------------------------------------------------------------------------
 */
int
Itcl_ClassCmdResolver(
    Tcl_Interp *interp,		/* current interpreter */
    const char* name,		/* name of the command being accessed */
    Tcl_Namespace *nsPtr,	/* namespace performing the resolution */
    int flags,			/* TCL_LEAVE_ERR_MSG => leave error messages
				 *   in interp if anything goes wrong */
    Tcl_Command *rPtr)		/* returns: resolved command */
{
    Tcl_HashEntry *hPtr;
    Tcl_Obj *objPtr;
    Tcl_Obj *namePtr;
    ItclClass *iclsPtr;
    ItclObjectInfo *infoPtr;
    ItclMemberFunc *imPtr;
    int inOptionHandling;
    int isCmdDeleted;

    if ((name[0] == 't') && (strcmp(name, "this") == 0)) {
        return TCL_CONTINUE;
    }
    infoPtr = (ItclObjectInfo *)Tcl_GetAssocData(interp,
                ITCL_INTERP_DATA, NULL);
    hPtr = Tcl_FindHashEntry(&infoPtr->namespaceClasses, (char *)nsPtr);
    if (hPtr == NULL) {
        return TCL_CONTINUE;
    }
    iclsPtr = (ItclClass *)Tcl_GetHashValue(hPtr);
    /*
     *  If the command is a member function
     */
    imPtr = NULL;
    objPtr = Tcl_NewStringObj(name, -1);
    hPtr = Tcl_FindHashEntry(&iclsPtr->resolveCmds, (char *)objPtr);
    Tcl_DecrRefCount(objPtr);
    if (hPtr == NULL) {
	ItclCmdLookup *clookup;
	if ((iclsPtr->flags & ITCL_ECLASS)) {
	    namePtr = Tcl_NewStringObj(name, -1);
	    hPtr = Tcl_FindHashEntry(&iclsPtr->delegatedFunctions,
	            (char *)namePtr);
	    if (hPtr != NULL) {
                objPtr = Tcl_NewStringObj("unknown", -1);
                hPtr = Tcl_FindHashEntry(&iclsPtr->resolveCmds, (char *)objPtr);
                Tcl_DecrRefCount(objPtr);
	    }
	    Tcl_DecrRefCount(namePtr);
	}
        if (hPtr == NULL) {
            return TCL_CONTINUE;
        }
        clookup = (ItclCmdLookup *)Tcl_GetHashValue(hPtr);
        imPtr = clookup->imPtr;
    } else {
        ItclCmdLookup *clookup;
        clookup = (ItclCmdLookup *)Tcl_GetHashValue(hPtr);
        imPtr = clookup->imPtr;
    }

    if (iclsPtr->flags & (ITCL_TYPE|ITCL_WIDGET|ITCL_WIDGETADAPTOR)) {
	/* FIXME check if called from an (instance) method (not from a typemethod) and only then error */
	int isOk = 0;
	if (strcmp(name, "info") == 0) {
	    isOk = 1;
	}
	if (strcmp(name, "mytypemethod") == 0) {
	    isOk = 1;
	}
	if (strcmp(name, "myproc") == 0) {
	    isOk = 1;
	}
	if (strcmp(name, "mymethod") == 0) {
	    isOk = 1;
	}
	if (strcmp(name, "mytypevar") == 0) {
	    isOk = 1;
	}
	if (strcmp(name, "myvar") == 0) {
	    isOk = 1;
	}
	if (strcmp(name, "itcl_hull") == 0) {
	    isOk = 1;
	}
	if (strcmp(name, "callinstance") == 0) {
	    isOk = 1;
	}
	if (strcmp(name, "getinstancevar") == 0) {
	    isOk = 1;
	}
	if (strcmp(name, "installcomponent") == 0) {
	    isOk = 1;
	}
	if (! isOk) {
	    if ((imPtr->flags & ITCL_TYPE_METHOD) != 0) {
	        Tcl_AppendResult(interp, "invalid command name \"", name,
	                 "\"", NULL);
                return TCL_ERROR;
	    }
	    inOptionHandling = imPtr->iclsPtr->infoPtr->inOptionHandling;
	    if (((imPtr->flags & ITCL_COMMON) == 0) && !inOptionHandling) {
		/* a method cannot be called directly in ITCL_TYPE
		 * so look, if there is a corresponding proc in the
		 * namespace one level up (i.e. for example ::). If yes
		 * use that.
		 */
                Tcl_Namespace *nsPtr2;
		Tcl_Command cmdPtr;
		nsPtr2 = Itcl_GetUplevelNamespace(interp, 1);
		cmdPtr = NULL;
		if (nsPtr != nsPtr2) {
		    cmdPtr = Tcl_FindCommand(interp, name, nsPtr2, 0);
                }
		if (cmdPtr != NULL) {
		    *rPtr = cmdPtr;
		    return TCL_OK;
		}
	        Tcl_AppendResult(interp, "invalid command name \"", name,
	                 "\"", NULL);
                return TCL_ERROR;
	    }
        }
    }
    /*
     *  Looks like we found an accessible member function.
     *
     *  TRICKY NOTE:  Check to make sure that the command handle
     *    is still valid.  If someone has deleted or renamed the
     *    command, it may not be.  This is just the time to catch
     *    it--as it is being resolved again by the compiler.
     */

    /*
     * The following #if is needed so itcl can be compiled with
     * all versions of Tcl.  The integer "deleted" was renamed to
     * "flags" in tcl8.4a2.  This #if is also found in itcl_ensemble.c .
     * We're using a runtime check with itclCompatFlags to adjust for
     * the behavior of this change, too.
     *
     */
/* FIXME !!! */
isCmdDeleted = 0;
/*    isCmdDeleted = (!imPtr->accessCmd || imPtr->accessCmd->flags); */

    if (isCmdDeleted) {
	imPtr->accessCmd = NULL;

	if ((flags & TCL_LEAVE_ERR_MSG) != 0) {
	    Tcl_AppendResult(interp,
		"can't access \"", name, "\": deleted or redefined\n",
		"(use the \"body\" command to redefine methods/procs)",
		NULL);
	}
	return TCL_ERROR;   /* disallow access! */
    }
    *rPtr = imPtr->accessCmd;
    return TCL_OK;
}

/* #define VAR_DEBUG */

/*
 * ------------------------------------------------------------------------
 *  Itcl_ClassVarResolver()
 *
 *  Used by the class namespaces to handle name resolution for runtime
 *  variable accesses.  This procedure looks for references to both
 *  common variables and instance variables at runtime.  It is used as
 *  a second line of defense, to handle references that could not be
 *  resolved as compiled locals.
 *
 *  If a variable is found, this procedure returns TCL_OK along with
 *  the appropriate Tcl variable in the rPtr argument.  If a particular
 *  variable is private, this procedure returns TCL_ERROR and access
 *  to the variable is denied.  If a variable is not recognized, this
 *  procedure returns TCL_CONTINUE, and lookup continues via the normal
 *  Tcl name resolution rules.
 * ------------------------------------------------------------------------
 */
int
Itcl_ClassVarResolver(
    Tcl_Interp *interp,       /* current interpreter */
    const char* name,	      /* name of the variable being accessed */
    Tcl_Namespace *nsPtr,     /* namespace performing the resolution */
    int flags,                /* TCL_LEAVE_ERR_MSG => leave error messages
                               *   in interp if anything goes wrong */
    Tcl_Var *rPtr)            /* returns: resolved variable */
{
    ItclObjectInfo *infoPtr;
    ItclClass *iclsPtr;
    ItclObject *contextIoPtr;
    Tcl_HashEntry *hPtr;
    ItclVarLookup *vlookup;

    contextIoPtr = NULL;
    /*
     *  If this is a global variable, handle it in the usual
     *  Tcl manner.
     */
    if (flags & TCL_GLOBAL_ONLY) {
        return TCL_CONTINUE;
    }

    /*
     *  See if this is a formal parameter in the current proc scope.
     *  If so, that variable has precedence.
     */
    if ((strstr(name,"::") == NULL) &&
            Itcl_IsCallFrameArgument(interp, name)) {
        return TCL_CONTINUE;
    }

    infoPtr = (ItclObjectInfo *)Tcl_GetAssocData(interp,
                ITCL_INTERP_DATA, NULL);
    hPtr = Tcl_FindHashEntry(&infoPtr->namespaceClasses, (char *)nsPtr);
    if (hPtr == NULL) {
        return TCL_CONTINUE;
    }
    iclsPtr = (ItclClass *)Tcl_GetHashValue(hPtr);

    /*
     *  See if the variable is a known data member and accessible.
     */
    hPtr = ItclResolveVarEntry(iclsPtr, name);
    if (hPtr == NULL) {
        return TCL_CONTINUE;
    }

    vlookup = (ItclVarLookup*)Tcl_GetHashValue(hPtr);
    if (!vlookup->accessible) {
        return TCL_CONTINUE;
    }

    /*
     * If this is a common data member, then its variable
     * is easy to find.  Return it directly.
     */
    if ((vlookup->ivPtr->flags & ITCL_COMMON) != 0) {
	hPtr = Tcl_FindHashEntry(&vlookup->ivPtr->iclsPtr->classCommons,
	        (char *)vlookup->ivPtr);
	if (hPtr != NULL) {
	    *rPtr = (Tcl_Var)Tcl_GetHashValue(hPtr);
            return TCL_OK;
	}
    }

    /*
     *  If this is an instance variable, then we have to
     *  find the object context,
     */
    if (TCL_ERROR == Itcl_GetContext(interp, &iclsPtr, &contextIoPtr)
	    || (contextIoPtr == NULL)) {
	return TCL_CONTINUE;
    }
    /* Check that the object hasn't already been destroyed. */
    hPtr = Tcl_FindHashEntry(&infoPtr->objects, (char *)contextIoPtr);
    if (hPtr == NULL) {
	return TCL_CONTINUE;
    }
        if (contextIoPtr->iclsPtr != vlookup->ivPtr->iclsPtr) {
	    if (strcmp(Tcl_GetString(vlookup->ivPtr->namePtr), "this") == 0) {
                hPtr = ItclResolveVarEntry(contextIoPtr->iclsPtr,
                    Tcl_GetString(vlookup->ivPtr->namePtr));

                if (hPtr != NULL) {
                    vlookup = (ItclVarLookup*)Tcl_GetHashValue(hPtr);
                }
            }
        }
        hPtr = Tcl_FindHashEntry(&contextIoPtr->objectVariables,
                (char *)vlookup->ivPtr);

    if (hPtr == NULL) {
        return TCL_CONTINUE;
    }
    if (strcmp(name, "this") == 0) {
        Tcl_Var varPtr;
        Tcl_DString buffer;

	Tcl_DStringInit(&buffer);
	Tcl_DStringAppend(&buffer, ITCL_VARIABLES_NAMESPACE, -1);
	Tcl_DStringAppend(&buffer,
		(Tcl_GetObjectNamespace(contextIoPtr->oPtr)->fullName), -1);
	if (vlookup->ivPtr->iclsPtr->nsPtr == NULL) {
	    /* deletion of class is running */
	    Tcl_DStringAppend(&buffer,
	             Tcl_GetCurrentNamespace(interp)->fullName, -1);
        } else {
	    Tcl_DStringAppend(&buffer,
	             vlookup->ivPtr->iclsPtr->nsPtr->fullName, -1);
	}
	Tcl_DStringAppend(&buffer, "::this", 6);
	varPtr = Itcl_FindNamespaceVar(interp, Tcl_DStringValue(&buffer), NULL, 0);
        if (varPtr != NULL) {
            *rPtr = varPtr;
	    return TCL_OK;
        }
    }
    if (strcmp(name, "itcl_options") == 0) {
        Tcl_Var varPtr;
        Tcl_DString buffer;

	Tcl_DStringInit(&buffer);
	Tcl_DStringAppend(&buffer, ITCL_VARIABLES_NAMESPACE, -1);
	Tcl_DStringAppend(&buffer,
		(Tcl_GetObjectNamespace(contextIoPtr->oPtr)->fullName), -1);
	Tcl_DStringAppend(&buffer, "::itcl_options", -1);
	varPtr = Itcl_FindNamespaceVar(interp, Tcl_DStringValue(&buffer), NULL, 0);
	Tcl_DStringFree(&buffer);
        if (varPtr != NULL) {
            *rPtr = varPtr;
	    return TCL_OK;
        }
    }
    if (strcmp(name, "itcl_option_components") == 0) {
        Tcl_Var varPtr;
        Tcl_DString buffer;

	Tcl_DStringInit(&buffer);
	Tcl_DStringAppend(&buffer, ITCL_VARIABLES_NAMESPACE, -1);
	Tcl_DStringAppend(&buffer,
		(Tcl_GetObjectNamespace(contextIoPtr->oPtr)->fullName), -1);
	Tcl_DStringAppend(&buffer, "::itcl_option_components", -1);
	varPtr = Itcl_FindNamespaceVar(interp, Tcl_DStringValue(&buffer), NULL, 0);
	Tcl_DStringFree(&buffer);
        if (varPtr != NULL) {
            *rPtr = varPtr;
	    return TCL_OK;
        }
    }
    if (hPtr != NULL) {
        *rPtr = (Tcl_Var)Tcl_GetHashValue(hPtr);
        return TCL_OK;
    }
    return TCL_CONTINUE;
}


/*
 * ------------------------------------------------------------------------
 *  Itcl_ClassCompiledVarResolver()
 *
 *  Used by the class namespaces to handle name resolution for compile
 *  time variable accesses.  This procedure looks for references to
 *  both common variables and instance variables at compile time.  If
 *  the variables are found, they are characterized in a generic way
 *  by their ItclVarLookup record.  At runtime, Tcl constructs the
 *  compiled local variables by calling ItclClassRuntimeVarResolver.
 *
 *  If a variable is found, this procedure returns TCL_OK along with
 *  information about the variable in the rPtr argument.  If a particular
 *  variable is private, this procedure returns TCL_ERROR and access
 *  to the variable is denied.  If a variable is not recognized, this
 *  procedure returns TCL_CONTINUE, and lookup continues via the normal
 *  Tcl name resolution rules.
 * ------------------------------------------------------------------------
 */
int
Itcl_ClassCompiledVarResolver(
    Tcl_Interp *interp,         /* current interpreter */
    const char* name,           /* name of the variable being accessed */
    int length,                 /* number of characters in name */
    Tcl_Namespace *nsPtr,       /* namespace performing the resolution */
    Tcl_ResolvedVarInfo **rPtr) /* returns: info that makes it possible to
                                 *   resolve the variable at runtime */
{
    ItclClass *iclsPtr;
    ItclObjectInfo *infoPtr;
    Tcl_HashEntry *hPtr;
    ItclVarLookup *vlookup;
    char *buffer;
    char storage[64];

    infoPtr = (ItclObjectInfo *)Tcl_GetAssocData(interp,
                ITCL_INTERP_DATA, NULL);
    hPtr = Tcl_FindHashEntry(&infoPtr->namespaceClasses, (char *)nsPtr);
    if (hPtr == NULL) {
        return TCL_CONTINUE;
    }
    iclsPtr = (ItclClass *)Tcl_GetHashValue(hPtr);
    /*
     *  Copy the name to local storage so we can NULL terminate it.
     *  If the name is long, allocate extra space for it.
     */
    if ((unsigned int)length < sizeof(storage)) {
        buffer = storage;
    } else {
        buffer = (char*)ckalloc((unsigned)(length+1));
    }
    memcpy((void*)buffer, (void*)name, (size_t)length);
    buffer[length] = '\0';

    hPtr = ItclResolveVarEntry(iclsPtr, buffer);

    if (buffer != storage) {
        ckfree(buffer);
    }

    /*
     *  If the name is not found, or if it is inaccessible,
     *  continue on with the normal Tcl name resolution rules.
     */
    if (hPtr == NULL) {
        return TCL_CONTINUE;
    }

    vlookup = (ItclVarLookup*)Tcl_GetHashValue(hPtr);
    if (!vlookup->accessible) {
        return TCL_CONTINUE;
    }

    /*
     *  Return the ItclVarLookup record.  At runtime, Tcl will
     *  call ItclClassRuntimeVarResolver with this record, to
     *  plug in the appropriate variable for the current object
     *  context.
     */
    (*rPtr) = (Tcl_ResolvedVarInfo *) ckalloc(sizeof(ItclResolvedVarInfo));
    (*rPtr)->fetchProc = ItclClassRuntimeVarResolver;
    (*rPtr)->deleteProc = NULL;
    ((ItclResolvedVarInfo*)(*rPtr))->vlookup = vlookup;

    return TCL_OK;
}


/*
 * ------------------------------------------------------------------------
 *  ItclClassRuntimeVarResolver()
 *
 *  Invoked when Tcl sets up the call frame for an [incr Tcl] method/proc
 *  at runtime.  Resolves data members identified earlier by
 *  Itcl_ClassCompiledVarResolver.  Returns the Tcl_Var representation
 *  for the data member.
 * ------------------------------------------------------------------------
 */
static Tcl_Var
ItclClassRuntimeVarResolver(
    Tcl_Interp *interp,               /* current interpreter */
    Tcl_ResolvedVarInfo *resVarInfo)  /* contains ItclVarLookup rep
                                       * for variable */
{
    ItclVarLookup *vlookup = ((ItclResolvedVarInfo*)resVarInfo)->vlookup;
    ItclClass *iclsPtr;
    ItclObject *contextIoPtr;
    Tcl_HashEntry *hPtr;

    /*
     *  If this is a common data member, then the associated
     *  variable is known directly.
     */
    if ((vlookup->ivPtr->flags & ITCL_COMMON) != 0) {
	hPtr = Tcl_FindHashEntry(&vlookup->ivPtr->iclsPtr->classCommons,
	        (char *)vlookup->ivPtr);
	if (hPtr != NULL) {
	    return (Tcl_Var)Tcl_GetHashValue(hPtr);
	}
    }

    /*
     *  Otherwise, get the current object context and find the
     *  variable in its data table.
     *
     *  TRICKY NOTE:  Get the index for this variable using the
     *    virtual table for the MOST-SPECIFIC class.
     */
    if (TCL_ERROR == Itcl_GetContext(interp, &iclsPtr, &contextIoPtr)
	    || (contextIoPtr == NULL)) {
	return NULL;
    }

        if (contextIoPtr->iclsPtr != vlookup->ivPtr->iclsPtr) {
	    if (strcmp(Tcl_GetString(vlookup->ivPtr->namePtr), "this") == 0) {
	        /* only for the this variable we need the one of the
		 * contextIoPtr class */
                hPtr = ItclResolveVarEntry(contextIoPtr->iclsPtr,
                        Tcl_GetString(vlookup->ivPtr->namePtr));

                if (hPtr != NULL) {
                    vlookup = (ItclVarLookup*)Tcl_GetHashValue(hPtr);
	        }
	    }
        }
        hPtr = Tcl_FindHashEntry(&contextIoPtr->objectVariables,
                (char *)vlookup->ivPtr);
        if (strcmp(Tcl_GetString(vlookup->ivPtr->namePtr), "this") == 0) {
            Tcl_Var varPtr;
            Tcl_DString buffer;

	    Tcl_DStringInit(&buffer);
	    Tcl_DStringAppend(&buffer, ITCL_VARIABLES_NAMESPACE, -1);
	    Tcl_DStringAppend(&buffer,
		    (Tcl_GetObjectNamespace(contextIoPtr->oPtr)->fullName), -1);
	    if (vlookup->ivPtr->iclsPtr->nsPtr == NULL) {
	        Tcl_DStringAppend(&buffer,
	                Tcl_GetCurrentNamespace(interp)->fullName, -1);
	    } else {
	        Tcl_DStringAppend(&buffer,
	                vlookup->ivPtr->iclsPtr->nsPtr->fullName, -1);
	    }
	    Tcl_DStringAppend(&buffer, "::this", 6);
	    varPtr = Itcl_FindNamespaceVar(interp, Tcl_DStringValue(&buffer),
	            NULL, 0);
            if (varPtr != NULL) {
	        return varPtr;
            }
        }
        if (strcmp(Tcl_GetString(vlookup->ivPtr->namePtr),
	        "itcl_options") == 0) {
            Tcl_Var varPtr;
            Tcl_DString buffer;

	    Tcl_DStringInit(&buffer);
	    Tcl_DStringAppend(&buffer, ITCL_VARIABLES_NAMESPACE, -1);
	    Tcl_DStringAppend(&buffer,
		    (Tcl_GetObjectNamespace(contextIoPtr->oPtr)->fullName), -1);
	    Tcl_DStringAppend(&buffer, "::itcl_options", -1);
	    varPtr = Itcl_FindNamespaceVar(interp, Tcl_DStringValue(&buffer),
	            NULL, 0);
	    Tcl_DStringFree(&buffer);
            if (varPtr != NULL) {
	        return varPtr;
            }
        }
        if (strcmp(Tcl_GetString(vlookup->ivPtr->namePtr),
	        "itcl_option_components") == 0) {
            Tcl_Var varPtr;
            Tcl_DString buffer;

	    Tcl_DStringInit(&buffer);
	    Tcl_DStringAppend(&buffer, ITCL_VARIABLES_NAMESPACE, -1);
	    Tcl_DStringAppend(&buffer,
		    (Tcl_GetObjectNamespace(contextIoPtr->oPtr)->fullName), -1);
	    Tcl_DStringAppend(&buffer, "::itcl_option_components", -1);
	    varPtr = Itcl_FindNamespaceVar(interp, Tcl_DStringValue(&buffer),
	            NULL, 0);
	    Tcl_DStringFree(&buffer);
            if (varPtr != NULL) {
	        return varPtr;
            }
        }
        if (hPtr != NULL) {
            return (Tcl_Var)Tcl_GetHashValue(hPtr);
        }
    return NULL;
}

/*
 * ------------------------------------------------------------------------
 *  Itcl_ParseVarResolver()
 *
 *  Used by the "parser" namespace to resolve variable accesses to
 *  common variables.  The runtime resolver procedure is consulted
 *  whenever a variable is accessed within the namespace.  It can
 *  deny access to certain variables, or perform special lookups itself.
 *
 *  This procedure allows access only to "common" class variables that
 *  have been declared within the class or inherited from another class.
 *  A "set" command can be used to initialized common data members within
 *  the body of the class definition itself:
 *
 *    itcl::class Foo {
 *        common colors
 *        set colors(red)   #ff0000
 *        set colors(green) #00ff00
 *        set colors(blue)  #0000ff
 *        ...
 *    }
 *
 *    itcl::class Bar {
 *        inherit Foo
 *        set colors(gray)  #a0a0a0
 *        set colors(white) #ffffff
 *
 *        common numbers
 *        set numbers(0) zero
 *        set numbers(1) one
 *    }
 *
 * ------------------------------------------------------------------------
 */
/* ARGSUSED */
int
Itcl_ParseVarResolver(
    Tcl_Interp *interp,        /* current interpreter */
    const char* name,        /* name of the variable being accessed */
    Tcl_Namespace *contextNs,  /* namespace context */
    int flags,                 /* TCL_GLOBAL_ONLY => global variable
                                * TCL_NAMESPACE_ONLY => namespace variable */
    Tcl_Var* rPtr)             /* returns: Tcl_Var for desired variable */
{
    ItclObjectInfo *infoPtr = (ItclObjectInfo*)contextNs->clientData;
    ItclClass *iclsPtr = (ItclClass*)Itcl_PeekStack(&infoPtr->clsStack);

    Tcl_HashEntry *hPtr;
    ItclVarLookup *vlookup;

    /*
     *  See if the requested variable is a recognized "common" member.
     *  If it is, make sure that access is allowed.
     */
<<<<<<< HEAD
    hPtr = ItclResolveVarEntry(iclsPtr, name);
    if (!hPtr) {
	return TCL_CONTINUE;
=======
    hPtr = Tcl_FindHashEntry(&iclsPtr->resolveVars, name);
    if (hPtr) {
        vlookup = (ItclVarLookup*)Tcl_GetHashValue(hPtr);

        if ((vlookup->ivPtr->flags & ITCL_COMMON) != 0) {
            if (!vlookup->accessible) {
                Tcl_AppendResult(interp,
                    "can't access \"", name, "\": ",
                    Itcl_ProtectionStr(vlookup->ivPtr->protection),
                    " variable",
                    NULL);
                return TCL_ERROR;
            }
	    hPtr = Tcl_FindHashEntry(&vlookup->ivPtr->iclsPtr->classCommons,
	        (char *)vlookup->ivPtr);
	    if (hPtr != NULL) {
                *rPtr = (Tcl_Var)Tcl_GetHashValue(hPtr);
                return TCL_OK;
	    }
        }
>>>>>>> be771e4a
    }

    vlookup = (ItclVarLookup*)Tcl_GetHashValue(hPtr);

    if ((vlookup->ivPtr->flags & ITCL_COMMON) == 0) {
	return TCL_CONTINUE;
    }
    if (!vlookup->accessible) {
        Tcl_AppendResult(interp,
            "can't access \"", name, "\": ",
            Itcl_ProtectionStr(vlookup->ivPtr->protection),
            " variable",
            (char*)NULL);
        return TCL_ERROR;
    }
    hPtr = Tcl_FindHashEntry(&vlookup->ivPtr->iclsPtr->classCommons,
        (char *)vlookup->ivPtr);
    if (!hPtr) {
	return TCL_CONTINUE;
    }
    *rPtr = Tcl_GetHashValue(hPtr);
    return TCL_OK;
}



int
ItclSetParserResolver(
    Tcl_Namespace *nsPtr)
{
    Itcl_SetNamespaceResolvers(nsPtr, NULL,
            Itcl_ParseVarResolver, NULL);
    return TCL_OK;
}<|MERGE_RESOLUTION|>--- conflicted
+++ resolved
@@ -659,32 +659,9 @@
      *  See if the requested variable is a recognized "common" member.
      *  If it is, make sure that access is allowed.
      */
-<<<<<<< HEAD
     hPtr = ItclResolveVarEntry(iclsPtr, name);
     if (!hPtr) {
 	return TCL_CONTINUE;
-=======
-    hPtr = Tcl_FindHashEntry(&iclsPtr->resolveVars, name);
-    if (hPtr) {
-        vlookup = (ItclVarLookup*)Tcl_GetHashValue(hPtr);
-
-        if ((vlookup->ivPtr->flags & ITCL_COMMON) != 0) {
-            if (!vlookup->accessible) {
-                Tcl_AppendResult(interp,
-                    "can't access \"", name, "\": ",
-                    Itcl_ProtectionStr(vlookup->ivPtr->protection),
-                    " variable",
-                    NULL);
-                return TCL_ERROR;
-            }
-	    hPtr = Tcl_FindHashEntry(&vlookup->ivPtr->iclsPtr->classCommons,
-	        (char *)vlookup->ivPtr);
-	    if (hPtr != NULL) {
-                *rPtr = (Tcl_Var)Tcl_GetHashValue(hPtr);
-                return TCL_OK;
-	    }
-        }
->>>>>>> be771e4a
     }
 
     vlookup = (ItclVarLookup*)Tcl_GetHashValue(hPtr);
@@ -696,8 +673,7 @@
         Tcl_AppendResult(interp,
             "can't access \"", name, "\": ",
             Itcl_ProtectionStr(vlookup->ivPtr->protection),
-            " variable",
-            (char*)NULL);
+            " variable", NULL);
         return TCL_ERROR;
     }
     hPtr = Tcl_FindHashEntry(&vlookup->ivPtr->iclsPtr->classCommons,
@@ -705,7 +681,7 @@
     if (!hPtr) {
 	return TCL_CONTINUE;
     }
-    *rPtr = Tcl_GetHashValue(hPtr);
+    *rPtr = (Tcl_Var)Tcl_GetHashValue(hPtr);
     return TCL_OK;
 }
 
