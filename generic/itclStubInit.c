/*
 * This file is (mostly) automatically generated from itcl.decls.
 * It is compiled and linked in with the itcl package proper.
 */

#include "itclInt.h"

MODULE_SCOPE const ItclStubs itclStubs;
<<<<<<< HEAD

#define Itcl_Init_ Itcl_Init
#define Itcl_SafeInit_ Itcl_SafeInit
=======
MODULE_SCOPE const struct ItclStubAPI itclStubAPI;
>>>>>>> 40af9a1b

/* !BEGIN!: Do not edit below this line. */

static const ItclIntStubs itclIntStubs = {
    TCL_STUB_MAGIC,
    ITCLINT_STUBS_EPOCH,
    ITCLINT_STUBS_REVISION,
    0,
    Itcl_IsClassNamespace, /* 0 */
    Itcl_IsClass, /* 1 */
    Itcl_FindClass, /* 2 */
    Itcl_FindObject, /* 3 */
    Itcl_IsObject, /* 4 */
    Itcl_ObjectIsa, /* 5 */
    Itcl_Protection, /* 6 */
    Itcl_ProtectionStr, /* 7 */
    Itcl_CanAccess, /* 8 */
    Itcl_CanAccessFunc, /* 9 */
    0, /* 10 */
    Itcl_ParseNamespPath, /* 11 */
    Itcl_DecodeScopedCommand, /* 12 */
    Itcl_EvalArgs, /* 13 */
    Itcl_CreateArgs, /* 14 */
    0, /* 15 */
    0, /* 16 */
    Itcl_GetContext, /* 17 */
    Itcl_InitHierIter, /* 18 */
    Itcl_DeleteHierIter, /* 19 */
    Itcl_AdvanceHierIter, /* 20 */
    Itcl_FindClassesCmd, /* 21 */
    Itcl_FindObjectsCmd, /* 22 */
    0, /* 23 */
    Itcl_DelClassCmd, /* 24 */
    Itcl_DelObjectCmd, /* 25 */
    Itcl_ScopeCmd, /* 26 */
    Itcl_CodeCmd, /* 27 */
    Itcl_StubCreateCmd, /* 28 */
    Itcl_StubExistsCmd, /* 29 */
    Itcl_IsStub, /* 30 */
    Itcl_CreateClass, /* 31 */
    Itcl_DeleteClass, /* 32 */
    Itcl_FindClassNamespace, /* 33 */
    Itcl_HandleClass, /* 34 */
    0, /* 35 */
    0, /* 36 */
    0, /* 37 */
    Itcl_BuildVirtualTables, /* 38 */
    Itcl_CreateVariable, /* 39 */
    Itcl_DeleteVariable, /* 40 */
    Itcl_GetCommonVar, /* 41 */
    0, /* 42 */
    0, /* 43 */
    0, /* 44 */
    Itcl_DeleteObject, /* 45 */
    Itcl_DestructObject, /* 46 */
    0, /* 47 */
    Itcl_GetInstanceVar, /* 48 */
    0, /* 49 */
    Itcl_BodyCmd, /* 50 */
    Itcl_ConfigBodyCmd, /* 51 */
    Itcl_CreateMethod, /* 52 */
    Itcl_CreateProc, /* 53 */
    Itcl_CreateMemberFunc, /* 54 */
    Itcl_ChangeMemberFunc, /* 55 */
    Itcl_DeleteMemberFunc, /* 56 */
    Itcl_CreateMemberCode, /* 57 */
    Itcl_DeleteMemberCode, /* 58 */
    Itcl_GetMemberCode, /* 59 */
    0, /* 60 */
    Itcl_EvalMemberCode, /* 61 */
    0, /* 62 */
    0, /* 63 */
    0, /* 64 */
    0, /* 65 */
    0, /* 66 */
    Itcl_GetMemberFuncUsage, /* 67 */
    Itcl_ExecMethod, /* 68 */
    Itcl_ExecProc, /* 69 */
    0, /* 70 */
    Itcl_ConstructBase, /* 71 */
    Itcl_InvokeMethodIfExists, /* 72 */
    0, /* 73 */
    Itcl_ReportFuncErrors, /* 74 */
    Itcl_ParseInit, /* 75 */
    Itcl_ClassCmd, /* 76 */
    Itcl_ClassInheritCmd, /* 77 */
    Itcl_ClassProtectionCmd, /* 78 */
    Itcl_ClassConstructorCmd, /* 79 */
    Itcl_ClassDestructorCmd, /* 80 */
    Itcl_ClassMethodCmd, /* 81 */
    Itcl_ClassProcCmd, /* 82 */
    Itcl_ClassVariableCmd, /* 83 */
    Itcl_ClassCommonCmd, /* 84 */
    Itcl_ParseVarResolver, /* 85 */
    Itcl_BiInit, /* 86 */
    Itcl_InstallBiMethods, /* 87 */
    Itcl_BiIsaCmd, /* 88 */
    Itcl_BiConfigureCmd, /* 89 */
    Itcl_BiCgetCmd, /* 90 */
    Itcl_BiChainCmd, /* 91 */
    Itcl_BiInfoClassCmd, /* 92 */
    Itcl_BiInfoInheritCmd, /* 93 */
    Itcl_BiInfoHeritageCmd, /* 94 */
    Itcl_BiInfoFunctionCmd, /* 95 */
    Itcl_BiInfoVariableCmd, /* 96 */
    Itcl_BiInfoBodyCmd, /* 97 */
    Itcl_BiInfoArgsCmd, /* 98 */
    Itcl_DefaultInfoCmd, /* 99 */
    Itcl_EnsembleInit, /* 100 */
    Itcl_CreateEnsemble, /* 101 */
    Itcl_AddEnsemblePart, /* 102 */
    Itcl_GetEnsemblePart, /* 103 */
    Itcl_IsEnsemble, /* 104 */
    Itcl_GetEnsembleUsage, /* 105 */
    Itcl_GetEnsembleUsageForObj, /* 106 */
    Itcl_EnsembleCmd, /* 107 */
    Itcl_EnsPartCmd, /* 108 */
    Itcl_EnsembleErrorCmd, /* 109 */
    0, /* 110 */
    0, /* 111 */
    0, /* 112 */
    0, /* 113 */
    0, /* 114 */
    Itcl_Assert, /* 115 */
    Itcl_IsObjectCmd, /* 116 */
    Itcl_IsClassCmd, /* 117 */
    0, /* 118 */
    0, /* 119 */
    0, /* 120 */
    0, /* 121 */
    0, /* 122 */
    0, /* 123 */
    0, /* 124 */
    0, /* 125 */
    0, /* 126 */
    0, /* 127 */
    0, /* 128 */
    0, /* 129 */
    0, /* 130 */
    0, /* 131 */
    0, /* 132 */
    0, /* 133 */
    0, /* 134 */
    0, /* 135 */
    0, /* 136 */
    0, /* 137 */
    0, /* 138 */
    0, /* 139 */
    Itcl_FilterAddCmd, /* 140 */
    Itcl_FilterDeleteCmd, /* 141 */
    Itcl_ForwardAddCmd, /* 142 */
    Itcl_ForwardDeleteCmd, /* 143 */
    Itcl_MixinAddCmd, /* 144 */
    Itcl_MixinDeleteCmd, /* 145 */
    0, /* 146 */
    0, /* 147 */
    0, /* 148 */
    0, /* 149 */
    Itcl_BiInfoCmd, /* 150 */
    Itcl_BiInfoUnknownCmd, /* 151 */
    Itcl_BiInfoVarsCmd, /* 152 */
    Itcl_CanAccess2, /* 153 */
    0, /* 154 */
    0, /* 155 */
    0, /* 156 */
    0, /* 157 */
    0, /* 158 */
    0, /* 159 */
    Itcl_SetCallFrameResolver, /* 160 */
    ItclEnsembleSubCmd, /* 161 */
    Itcl_GetUplevelNamespace, /* 162 */
    Itcl_GetCallFrameClientData, /* 163 */
    0, /* 164 */
    Itcl_SetCallFrameNamespace, /* 165 */
    Itcl_GetCallFrameObjc, /* 166 */
    Itcl_GetCallFrameObjv, /* 167 */
    Itcl_NWidgetCmd, /* 168 */
    Itcl_AddOptionCmd, /* 169 */
    Itcl_AddComponentCmd, /* 170 */
    Itcl_BiInfoOptionCmd, /* 171 */
    Itcl_BiInfoComponentCmd, /* 172 */
    Itcl_RenameCommand, /* 173 */
    Itcl_PushCallFrame, /* 174 */
    Itcl_PopCallFrame, /* 175 */
    Itcl_GetUplevelCallFrame, /* 176 */
    Itcl_ActivateCallFrame, /* 177 */
};

static const ItclStubHooks itclStubHooks = {
    &itclIntStubs
};

const ItclStubs itclStubs = {
    TCL_STUB_MAGIC,
    ITCL_STUBS_EPOCH,
    ITCL_STUBS_REVISION,
    &itclStubHooks,
<<<<<<< HEAD
    Itcl_Init_, /* 0 */
    Itcl_SafeInit_, /* 1 */
=======
    0, /* 0 */
    0, /* 1 */
>>>>>>> 40af9a1b
    Itcl_RegisterC, /* 2 */
    Itcl_RegisterObjC, /* 3 */
    Itcl_FindC, /* 4 */
    Itcl_InitStack, /* 5 */
    Itcl_DeleteStack, /* 6 */
    Itcl_PushStack, /* 7 */
    Itcl_PopStack, /* 8 */
    Itcl_PeekStack, /* 9 */
    Itcl_GetStackValue, /* 10 */
    Itcl_InitList, /* 11 */
    Itcl_DeleteList, /* 12 */
    Itcl_CreateListElem, /* 13 */
    Itcl_DeleteListElem, /* 14 */
    Itcl_InsertList, /* 15 */
    Itcl_InsertListElem, /* 16 */
    Itcl_AppendList, /* 17 */
    Itcl_AppendListElem, /* 18 */
    Itcl_SetListValue, /* 19 */
    Itcl_EventuallyFree, /* 20 */
    Itcl_PreserveData, /* 21 */
    Itcl_ReleaseData, /* 22 */
    Itcl_SaveInterpState, /* 23 */
    Itcl_RestoreInterpState, /* 24 */
    Itcl_DiscardInterpState, /* 25 */
};

/* !END!: Do not edit above this line. */

const struct ItclStubAPI itclStubAPI = {
    &itclStubs,
    &itclIntStubs
};<|MERGE_RESOLUTION|>--- conflicted
+++ resolved
@@ -6,13 +6,12 @@
 #include "itclInt.h"
 
 MODULE_SCOPE const ItclStubs itclStubs;
-<<<<<<< HEAD
+MODULE_SCOPE const struct ItclStubAPI itclStubAPI;
+
+MODULE_SCOPE const ItclStubs itclStubs;
 
 #define Itcl_Init_ Itcl_Init
 #define Itcl_SafeInit_ Itcl_SafeInit
-=======
-MODULE_SCOPE const struct ItclStubAPI itclStubAPI;
->>>>>>> 40af9a1b
 
 /* !BEGIN!: Do not edit below this line. */
 
@@ -210,13 +209,8 @@
     ITCL_STUBS_EPOCH,
     ITCL_STUBS_REVISION,
     &itclStubHooks,
-<<<<<<< HEAD
-    Itcl_Init_, /* 0 */
-    Itcl_SafeInit_, /* 1 */
-=======
     0, /* 0 */
     0, /* 1 */
->>>>>>> 40af9a1b
     Itcl_RegisterC, /* 2 */
     Itcl_RegisterObjC, /* 3 */
     Itcl_FindC, /* 4 */
