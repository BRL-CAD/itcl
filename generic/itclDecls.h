--- conflicted
+++ resolved
@@ -19,11 +19,7 @@
 /* !BEGIN!: Do not edit below this line. */
 
 #define ITCL_STUBS_EPOCH 0
-<<<<<<< HEAD
-#define ITCL_STUBS_REVISION 146
-=======
-#define ITCL_STUBS_REVISION 148
->>>>>>> 19603d19
+#define ITCL_STUBS_REVISION 147
 
 #ifdef __cplusplus
 extern "C" {
