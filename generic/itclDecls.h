--- conflicted
+++ resolved
@@ -19,7 +19,7 @@
 /* !BEGIN!: Do not edit below this line. */
 
 #define ITCL_STUBS_EPOCH 0
-#define ITCL_STUBS_REVISION 146
+#define ITCL_STUBS_REVISION 144
 
 #if !defined(USE_ITCL_STUBS)
 
@@ -27,15 +27,8 @@
  * Exported function declarations:
  */
 
-<<<<<<< HEAD
-/* 0 */
-ITCLAPI int		Itcl_Init_ (Tcl_Interp * interp);
-/* 1 */
-ITCLAPI int		Itcl_SafeInit_ (Tcl_Interp * interp);
-=======
 /* Slot 0 is reserved */
 /* Slot 1 is reserved */
->>>>>>> 40af9a1b
 /* 2 */
 ITCLAPI int		Itcl_RegisterC (Tcl_Interp * interp, 
 				const char * name, Tcl_CmdProc * proc, 
@@ -112,13 +105,8 @@
     int revision;
     const struct ItclStubHooks *hooks;
 
-<<<<<<< HEAD
-    int (*itcl_Init_) (Tcl_Interp * interp); /* 0 */
-    int (*itcl_SafeInit_) (Tcl_Interp * interp); /* 1 */
-=======
     void (*reserved0)(void);
     void (*reserved1)(void);
->>>>>>> 40af9a1b
     int (*itcl_RegisterC) (Tcl_Interp * interp, const char * name, Tcl_CmdProc * proc, ClientData clientData, Tcl_CmdDeleteProc * deleteProc); /* 2 */
     int (*itcl_RegisterObjC) (Tcl_Interp * interp, const char * name, Tcl_ObjCmdProc * proc, ClientData clientData, Tcl_CmdDeleteProc * deleteProc); /* 3 */
     int (*itcl_FindC) (Tcl_Interp * interp, const char * name, Tcl_CmdProc ** argProcPtr, Tcl_ObjCmdProc ** objProcPtr, ClientData * cDataPtr); /* 4 */
@@ -159,19 +147,8 @@
  * Inline function declarations:
  */
 
-<<<<<<< HEAD
-#ifndef Itcl_Init_
-#define Itcl_Init_ \
-	(itclStubsPtr->itcl_Init_) /* 0 */
-#endif
-#ifndef Itcl_SafeInit_
-#define Itcl_SafeInit_ \
-	(itclStubsPtr->itcl_SafeInit_) /* 1 */
-#endif
-=======
 /* Slot 0 is reserved */
 /* Slot 1 is reserved */
->>>>>>> 40af9a1b
 #ifndef Itcl_RegisterC
 #define Itcl_RegisterC \
 	(itclStubsPtr->itcl_RegisterC) /* 2 */
