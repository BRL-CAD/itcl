/*
 * SOURCE: tk/generic/tkStubLib.c, version 1.9 2004/03/17
 */

#define USE_TCL_STUBS 1
#define USE_ITCL_STUBS 1
#include "itclInt.h"

#undef Itcl_InitStubs

const ItclStubs *itclStubsPtr = NULL;
const ItclIntStubs *itclIntStubsPtr = NULL;

/*
 *----------------------------------------------------------------------
 *
 * Itcl_InitStubs --
 *	Load the tclOO package, initialize stub table pointer. Do not call
 *	this function directly, use Itcl_InitStubs() macro instead.
 *
 * Results:
 *	The actual version of the package that satisfies the request, or
 *	NULL to indicate that an error occurred.
 *
 * Side effects:
 *	Sets the stub table pointer.
 *
 */

const char *
Itcl_InitStubs(
    Tcl_Interp *interp,
    const char *version,
    int exact)
{
    const char *packageName = "itcl";
    const char *errMsg = NULL;
    ClientData clientData = NULL;
    const ItclStubs *stubsPtr;
    const ItclIntStubs *intStubsPtr;
    const char *actualVersion;
    const struct ItclStubAPI *stubsAPIPtr;
<<<<<<< HEAD
    
=======

>>>>>>> 6b95ea85
    actualVersion =
	    Tcl_PkgRequireEx(interp, packageName, version, exact, &clientData);
    stubsAPIPtr = clientData;
    if ((actualVersion == NULL) || (clientData == NULL)) {
        return NULL;
    }
    stubsPtr = (const ItclStubs *) clientData;
    if (stubsPtr->magic == TCL_STUB_MAGIC) {
    	errMsg = "incompatible stub table pointer";
    	goto error;
    }
    stubsPtr = stubsAPIPtr->stubsPtr;
    intStubsPtr = stubsAPIPtr->intStubsPtr;

    if (!stubsPtr || !intStubsPtr) {
	errMsg = "missing stub table pointer";
	goto error;
    }
    itclStubsPtr = stubsPtr;
    itclIntStubsPtr = intStubsPtr;
    return actualVersion;

  error:
    Tcl_ResetResult(interp);
    Tcl_AppendResult(interp, "Error loading ", packageName, " package",
	    " (requested version '", version, "', loaded version '",
	    actualVersion, "'): ", errMsg, NULL);
    return NULL;
}<|MERGE_RESOLUTION|>--- conflicted
+++ resolved
@@ -40,11 +40,7 @@
     const ItclIntStubs *intStubsPtr;
     const char *actualVersion;
     const struct ItclStubAPI *stubsAPIPtr;
-<<<<<<< HEAD
     
-=======
-
->>>>>>> 6b95ea85
     actualVersion =
 	    Tcl_PkgRequireEx(interp, packageName, version, exact, &clientData);
     stubsAPIPtr = clientData;
