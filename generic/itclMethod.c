--- conflicted
+++ resolved
@@ -1432,20 +1432,11 @@
     ItclClass **iclsPtrPtr,       /* returns:  class definition or NULL */
     ItclObject **ioPtrPtr)        /* returns:  object data or NULL */
 {
-<<<<<<< HEAD
     Tcl_Namespace *nsPtr;
-=======
-    Tcl_Namespace *activeNs = Tcl_GetCurrentNamespace(interp);
-    Tcl_HashEntry *hPtr;
-    ItclObjectInfo *infoPtr = (ItclObjectInfo *)Tcl_GetAssocData(interp,
-            ITCL_INTERP_DATA, NULL);
-    ItclCallContext *callContextPtr = Itcl_PeekStack(&infoPtr->contextStack);
->>>>>>> 052b5790
 
     /* Fetch the current call frame.  That determines context. */
     Tcl_CallFrame *framePtr = Itcl_GetUplevelCallFrame(interp, 0);
 
-<<<<<<< HEAD
     /* Try to map it to a context stack. */
     ItclObjectInfo *infoPtr = (ItclObjectInfo *)Tcl_GetAssocData(interp,
             ITCL_INTERP_DATA, NULL);
@@ -1455,48 +1446,16 @@
 	/* Frame maps to a context stack. */
 	Itcl_Stack *stackPtr = (Itcl_Stack *)Tcl_GetHashValue(hPtr);
 	ItclCallContext *contextPtr = Itcl_PeekStack(stackPtr);
-=======
-    if (callContextPtr
-	    && (callContextPtr->objectFlags & ITCL_OBJECT_ROOT_METHOD)) {
-	ItclObject *ioPtr = callContextPtr->ioPtr;
-
-	assert(ioPtr);
-	*ioPtrPtr = ioPtr;
-	*iclsPtrPtr = ioPtr->iclsPtr;
-	return TCL_OK;
-    }
-
-    if (!Itcl_IsClassNamespace(activeNs)) {
-        /*
-         *  If there is no class/object context, return an error message.
-         */
-        Tcl_AppendStringsToObj(Tcl_GetObjResult(interp),
-            "namespace \"", activeNs->fullName, "\" is not a class namespace",
-            (char*)NULL);
-
-        return TCL_ERROR;
-    }
-    /*
-     *  If the active namespace is a class namespace, then return
-     *  all known info.  See if the current call frame is a known
-     *  object context, and if so, return that context.
-     */
-    if ((callContextPtr != NULL) && (callContextPtr->imPtr != NULL)) {
-        *iclsPtrPtr = callContextPtr->imPtr->iclsPtr;
-    } else {
-        hPtr = Tcl_FindHashEntry(&infoPtr->namespaceClasses,
-                (char *)activeNs);
-        if (hPtr != NULL) {
-            *iclsPtrPtr = (ItclClass *)Tcl_GetHashValue(hPtr);
-        }
-    }
-    if (*iclsPtrPtr == NULL) {
-        Tcl_AppendStringsToObj(Tcl_GetObjResult(interp),
-            "namespace \"", activeNs->fullName, "\" is not a class namespace",
-            (char*)NULL);
->>>>>>> 052b5790
 
 	assert(contextPtr);
+
+	if (contextPtr->objectFlags & ITCL_OBJECT_ROOT_METHOD) {
+	    ItclObject *ioPtr = contextPtr->ioPtr;
+
+	    *iclsPtrPtr = ioPtr->iclsPtr;
+	    *ioPtrPtr = ioPtr;
+	    return TCL_OK;
+	}
 
 	*iclsPtrPtr = contextPtr->imPtr->iclsPtr;
 	*ioPtrPtr = contextPtr->ioPtr ? contextPtr->ioPtr : infoPtr->currIoPtr;
