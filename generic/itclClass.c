--- conflicted
+++ resolved
@@ -1949,127 +1949,6 @@
     Tcl_DStringInit(&buffer2);
 
     /*
-<<<<<<< HEAD
-=======
-     *  Clear the variable resolution table.
-     */
-    hPtr = Tcl_FirstHashEntry(&iclsPtr->resolveVars, &place);
-    while (hPtr) {
-        vlookup = (ItclVarLookup*)Tcl_GetHashValue(hPtr);
-        if (--vlookup->usage == 0) {
-            ckfree((char*)vlookup);
-        }
-        hPtr = Tcl_NextHashEntry(&place);
-    }
-    Tcl_DeleteHashTable(&iclsPtr->resolveVars);
-    Tcl_InitHashTable(&iclsPtr->resolveVars, TCL_STRING_KEYS);
-    iclsPtr->numInstanceVars = 0;
-
-    /*
-     *  Set aside the first object-specific slot for the built-in
-     *  "this" variable.  Only allocate one of these, even though
-     *  there is a definition for "this" in each class scope.
-     *  Set aside the second and third object-specific slot for the built-in
-     *  "itcl_options" and "itcl_option_components" variable.
-     */
-    iclsPtr->numInstanceVars++;
-    iclsPtr->numInstanceVars++;
-    iclsPtr->numInstanceVars++;
-
-    /*
-     *  Scan through all classes in the hierarchy, from most to
-     *  least specific.  Add a lookup entry for each variable
-     *  into the table.
-     */
-    Itcl_InitHierIter(&hier, iclsPtr);
-    iclsPtr2 = Itcl_AdvanceHierIter(&hier);
-    while (iclsPtr2 != NULL) {
-        hPtr = Tcl_FirstHashEntry(&iclsPtr2->variables, &place);
-        while (hPtr) {
-            ivPtr = (ItclVariable*)Tcl_GetHashValue(hPtr);
-
-            vlookup = (ItclVarLookup *)ckalloc(sizeof(ItclVarLookup));
-            vlookup->ivPtr = ivPtr;
-            vlookup->usage = 0;
-            vlookup->leastQualName = NULL;
-
-            /*
-             *  If this variable is PRIVATE to another class scope,
-             *  then mark it as "inaccessible".
-             */
-            vlookup->accessible = (ivPtr->protection != ITCL_PRIVATE ||
-	            ivPtr->iclsPtr == iclsPtr);
-
-            /*
-             *  If this is a reference to the built-in "this"
-             *  variable, then its index is "0".  Otherwise,
-             *  add another slot to the end of the table.
-             */
-            if ((ivPtr->flags & ITCL_THIS_VAR) != 0) {
-	        vlookup->varNum = 0;
-	    } else {
-		if ((ivPtr->flags & ITCL_OPTIONS_VAR) != 0) {
-	            vlookup->varNum = 1;
-		} else {
-		    vlookup->varNum = iclsPtr->numInstanceVars++;
-	        }
-	    }
-/* FIXME !!! should use for var lookup !! */
-
-            /*
-             *  Create all possible names for this variable and enter
-             *  them into the variable resolution table:
-             *     var
-             *     class::var
-             *     namesp1::class::var
-             *     namesp2::namesp1::class::var
-             *     ...
-             */
-            Tcl_DStringSetLength(&buffer, 0);
-            Tcl_DStringAppend(&buffer, Tcl_GetString(ivPtr->namePtr), -1);
-            nsPtr = iclsPtr2->nsPtr;
-
-            while (1) {
-                hPtr = Tcl_CreateHashEntry(&iclsPtr->resolveVars,
-                    Tcl_DStringValue(&buffer), &newEntry);
-
-                if (newEntry) {
-                    Tcl_SetHashValue(hPtr, (ClientData)vlookup);
-                    vlookup->usage++;
-
-                    if (!vlookup->leastQualName) {
-                        vlookup->leastQualName =
-                            Tcl_GetHashKey(&iclsPtr->resolveVars, hPtr);
-                    }
-                }
-
-                if (nsPtr == NULL) {
-                    break;
-                }
-                Tcl_DStringSetLength(&buffer2, 0);
-                Tcl_DStringAppend(&buffer2, Tcl_DStringValue(&buffer), -1);
-                Tcl_DStringSetLength(&buffer, 0);
-                Tcl_DStringAppend(&buffer, nsPtr->name, -1);
-                Tcl_DStringAppend(&buffer, "::", -1);
-                Tcl_DStringAppend(&buffer, Tcl_DStringValue(&buffer2), -1);
-
-                nsPtr = nsPtr->parentPtr;
-            }
-
-            /*
-             *  If this record is not needed, free it now.
-             */
-            if (vlookup->usage == 0) {
-                ckfree((char*)vlookup);
-            }
-            hPtr = Tcl_NextHashEntry(&place);
-        }
-        iclsPtr2 = Itcl_AdvanceHierIter(&hier);
-    }
-    Itcl_DeleteHierIter(&hier);
-
-    /*
->>>>>>> e1145996
      *  Clear the command resolution table.
      */
     while (1) {
